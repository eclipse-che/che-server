--- conflicted
+++ resolved
@@ -126,8 +126,6 @@
             <artifactId>testng</artifactId>
         </dependency>
         <dependency>
-<<<<<<< HEAD
-=======
             <groupId>org.eclipse.che.multiuser</groupId>
             <artifactId>che-multiuser-api-organization</artifactId>
             <scope>runtime</scope>
@@ -138,12 +136,6 @@
             <scope>runtime</scope>
         </dependency>
         <dependency>
-            <groupId>org.eclipse.che.plugin</groupId>
-            <artifactId>che-plugin-github-server</artifactId>
-            <scope>runtime</scope>
-        </dependency>
-        <dependency>
->>>>>>> b291cad5
             <groupId>ch.qos.logback</groupId>
             <artifactId>logback-classic</artifactId>
             <scope>test</scope>

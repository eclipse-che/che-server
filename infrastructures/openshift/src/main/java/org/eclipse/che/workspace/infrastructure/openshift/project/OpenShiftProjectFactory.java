/*
 * Copyright (c) 2012-2021 Red Hat, Inc.
 * This program and the accompanying materials are made
 * available under the terms of the Eclipse Public License 2.0
 * which is available at https://www.eclipse.org/legal/epl-2.0/
 *
 * SPDX-License-Identifier: EPL-2.0
 *
 * Contributors:
 *   Red Hat, Inc. - initial API and implementation
 */
package org.eclipse.che.workspace.infrastructure.openshift.project;

import static com.google.common.base.Strings.isNullOrEmpty;
import static java.lang.String.format;
import static java.util.Collections.emptyList;
import static java.util.Collections.emptyMap;
import static org.eclipse.che.workspace.infrastructure.kubernetes.api.shared.KubernetesNamespaceMeta.PHASE_ATTRIBUTE;
<<<<<<< HEAD
=======
import static org.eclipse.che.workspace.infrastructure.kubernetes.namespace.AbstractWorkspaceServiceAccount.CREDENTIALS_SECRET_NAME;
import static org.eclipse.che.workspace.infrastructure.kubernetes.namespace.AbstractWorkspaceServiceAccount.PREFERENCES_CONFIGMAP_NAME;
>>>>>>> f289ec61

import com.google.common.annotations.VisibleForTesting;
import com.google.inject.Inject;
import com.google.inject.Singleton;
import io.fabric8.kubernetes.api.model.ConfigMap;
import io.fabric8.kubernetes.api.model.ConfigMapBuilder;
import io.fabric8.kubernetes.api.model.ObjectMeta;
import io.fabric8.kubernetes.client.KubernetesClientException;
import io.fabric8.openshift.api.model.Project;
import java.util.HashMap;
import java.util.List;
import java.util.Map;
import java.util.Optional;
import java.util.Set;
import java.util.stream.Collectors;
import javax.inject.Named;
import org.eclipse.che.api.core.model.workspace.Workspace;
import org.eclipse.che.api.core.model.workspace.runtime.RuntimeIdentity;
import org.eclipse.che.api.user.server.PreferenceManager;
import org.eclipse.che.api.user.server.UserManager;
import org.eclipse.che.api.workspace.server.spi.InfrastructureException;
import org.eclipse.che.api.workspace.server.spi.NamespaceResolutionContext;
import org.eclipse.che.commons.annotation.Nullable;
import org.eclipse.che.commons.env.EnvironmentContext;
import org.eclipse.che.workspace.infrastructure.kubernetes.CheServerKubernetesClientFactory;
import org.eclipse.che.workspace.infrastructure.kubernetes.api.server.impls.KubernetesNamespaceMetaImpl;
import org.eclipse.che.workspace.infrastructure.kubernetes.api.shared.KubernetesNamespaceMeta;
import org.eclipse.che.workspace.infrastructure.kubernetes.namespace.KubernetesNamespaceFactory;
import org.eclipse.che.workspace.infrastructure.kubernetes.namespace.configurator.NamespaceConfigurator;
import org.eclipse.che.workspace.infrastructure.kubernetes.util.KubernetesSharedPool;
import org.eclipse.che.workspace.infrastructure.openshift.CheServerOpenshiftClientFactory;
import org.eclipse.che.workspace.infrastructure.openshift.Constants;
import org.eclipse.che.workspace.infrastructure.openshift.OpenShiftClientFactory;
import org.slf4j.Logger;
import org.slf4j.LoggerFactory;

/**
 * Helps to create {@link OpenShiftProject} instances.
 *
 * @author Anton Korneta
 */
@Singleton
public class OpenShiftProjectFactory extends KubernetesNamespaceFactory {
  private static final Logger LOG = LoggerFactory.getLogger(OpenShiftProjectFactory.class);

  private final boolean initWithCheServerSa;
  private final OpenShiftClientFactory clientFactory;
  private final CheServerOpenshiftClientFactory cheOpenShiftClientFactory;

  private final String oAuthIdentityProvider;

  @Inject
  public OpenShiftProjectFactory(
      @Nullable @Named("che.infra.kubernetes.namespace.default") String defaultNamespaceName,
      @Named("che.infra.kubernetes.namespace.creation_allowed") boolean namespaceCreationAllowed,
      @Named("che.infra.kubernetes.namespace.label") boolean labelProjects,
      @Named("che.infra.kubernetes.namespace.annotate") boolean annotateProjects,
      @Named("che.infra.kubernetes.namespace.labels") String projectLabels,
      @Named("che.infra.kubernetes.namespace.annotations") String projectAnnotations,
      @Named("che.infra.openshift.project.init_with_server_sa") boolean initWithCheServerSa,
      Set<NamespaceConfigurator> namespaceConfigurators,
      OpenShiftClientFactory clientFactory,
      CheServerKubernetesClientFactory cheClientFactory,
      CheServerOpenshiftClientFactory cheOpenShiftClientFactory,
      UserManager userManager,
      PreferenceManager preferenceManager,
      KubernetesSharedPool sharedPool,
      @Nullable @Named("che.infra.openshift.oauth_identity_provider")
          String oAuthIdentityProvider) {
    super(
        defaultNamespaceName,
        namespaceCreationAllowed,
        labelProjects,
        annotateProjects,
        projectLabels,
        projectAnnotations,
        namespaceConfigurators,
        clientFactory,
        cheClientFactory,
        userManager,
        preferenceManager,
        sharedPool);
    this.initWithCheServerSa = initWithCheServerSa;
    this.clientFactory = clientFactory;
    this.cheOpenShiftClientFactory = cheOpenShiftClientFactory;
    this.oAuthIdentityProvider = oAuthIdentityProvider;
  }

  public OpenShiftProject getOrCreate(RuntimeIdentity identity) throws InfrastructureException {
    OpenShiftProject osProject = get(identity);

    var subject = EnvironmentContext.getCurrent().getSubject();
    NamespaceResolutionContext resolutionCtx =
        new NamespaceResolutionContext(
            identity.getWorkspaceId(), subject.getUserId(), subject.getUserName());
    Map<String, String> namespaceAnnotationsEvaluated =
        evaluateAnnotationPlaceholders(resolutionCtx);

    osProject.prepare(
        canCreateNamespace(identity),
        initWithCheServerSa && !isNullOrEmpty(oAuthIdentityProvider),
        labelNamespaces ? namespaceLabels : emptyMap(),
        annotateNamespaces ? namespaceAnnotationsEvaluated : emptyMap());

<<<<<<< HEAD
    configureNamespace(resolutionCtx, osProject.getName());
=======
    // create credentials secret
    if (osProject
        .secrets()
        .get()
        .stream()
        .noneMatch(s -> s.getMetadata().getName().equals(CREDENTIALS_SECRET_NAME))) {
      Secret secret =
          new SecretBuilder()
              .withType("opaque")
              .withNewMetadata()
              .withName(CREDENTIALS_SECRET_NAME)
              .endMetadata()
              .build();
      clientFactory
          .createOC()
          .secrets()
          .inNamespace(identity.getInfrastructureNamespace())
          .create(secret);
    }

    // create preferences configmap
    if (osProject.configMaps().get(PREFERENCES_CONFIGMAP_NAME).isEmpty()) {
      ConfigMap configMap =
          new ConfigMapBuilder()
              .withNewMetadata()
              .withName(PREFERENCES_CONFIGMAP_NAME)
              .endMetadata()
              .build();
      clientFactory
          .createOC()
          .configMaps()
          .inNamespace(identity.getInfrastructureNamespace())
          .create(configMap);
    }

    if (!isNullOrEmpty(getServiceAccountName())) {
      OpenShiftWorkspaceServiceAccount osWorkspaceServiceAccount =
          doCreateServiceAccount(osProject.getWorkspaceId(), osProject.getName());
      osWorkspaceServiceAccount.prepare();
    }
>>>>>>> f289ec61

    return osProject;
  }

  @Override
  public OpenShiftProject get(Workspace workspace) throws InfrastructureException {
    return doCreateProjectAccess(workspace.getId(), getNamespaceName(workspace));
  }

  public OpenShiftProject get(RuntimeIdentity identity) throws InfrastructureException {
    return doCreateProjectAccess(identity.getWorkspaceId(), identity.getInfrastructureNamespace());
  }

  @Override
  public void deleteIfManaged(Workspace workspace) throws InfrastructureException {
    OpenShiftProject osProject = get(workspace);
    if (isWorkspaceNamespaceManaged(osProject.getName(), workspace)) {
      osProject.delete();
    }
  }

  /**
   * Creates a kubernetes namespace for the specified workspace.
   *
   * <p>Project won't be prepared. This method should be used only in case workspace recovering.
   *
   * @param workspaceId identifier of the workspace
   * @return created namespace
   */
  public OpenShiftProject access(String workspaceId, String projectName) {
    return doCreateProjectAccess(workspaceId, projectName);
  }

  @VisibleForTesting
  OpenShiftProject doCreateProjectAccess(String workspaceId, String name) {
    return new OpenShiftProject(
        clientFactory,
        cheOpenShiftClientFactory,
        cheOpenShiftClientFactory,
        sharedPool.getExecutor(),
        name,
        workspaceId);
  }

  @Override
  public Optional<KubernetesNamespaceMeta> fetchNamespace(String name)
      throws InfrastructureException {
    return fetchNamespaceObject(name).map(this::asNamespaceMeta);
  }

  private Optional<Project> fetchNamespaceObject(String name) throws InfrastructureException {
    try {
      Project project = clientFactory.createOC().projects().withName(name).get();
      return Optional.ofNullable(project);
    } catch (KubernetesClientException e) {
      if (e.getCode() == 403) {
        // 403 means that the project does not exist
        // or a user really is not permitted to access it which is Che Server misconfiguration
        return Optional.empty();
      } else {
        throw new InfrastructureException(
            format("Error while trying to fetch the project '%s'. Cause: %s", name, e.getMessage()),
            e);
      }
    }
  }

  protected List<KubernetesNamespaceMeta> findPreparedNamespaces(
      NamespaceResolutionContext namespaceCtx) throws InfrastructureException {
    try {
      List<Project> workspaceProjects =
          clientFactory.createOC().projects().withLabels(namespaceLabels).list().getItems();
      if (!workspaceProjects.isEmpty()) {
        Map<String, String> evaluatedAnnotations = evaluateAnnotationPlaceholders(namespaceCtx);
        return workspaceProjects
            .stream()
            .filter(p -> matchesAnnotations(p, evaluatedAnnotations))
            .map(this::asNamespaceMeta)
            .collect(Collectors.toList());
      } else {
        return emptyList();
      }
    } catch (KubernetesClientException kce) {
      if (kce.getCode() == 403) {
        LOG.warn(
            "Trying to fetch projects with labels '{}', but failed for lack of permissions. Cause: '{}'",
            namespaceLabels,
            kce.getMessage());
        return emptyList();
      } else {
        throw new InfrastructureException(
            "Error occurred when tried to list all available projects. Cause: " + kce.getMessage(),
            kce);
      }
    }
  }

  private KubernetesNamespaceMeta asNamespaceMeta(io.fabric8.openshift.api.model.Project project) {
    Map<String, String> attributes = new HashMap<>(4);
    ObjectMeta metadata = project.getMetadata();
    Map<String, String> annotations = metadata.getAnnotations();
    String displayName = annotations.get(Constants.PROJECT_DISPLAY_NAME_ANNOTATION);
    if (displayName != null) {
      attributes.put(Constants.PROJECT_DISPLAY_NAME_ATTRIBUTE, displayName);
    }
    String description = annotations.get(Constants.PROJECT_DESCRIPTION_ANNOTATION);
    if (description != null) {
      attributes.put(Constants.PROJECT_DESCRIPTION_ATTRIBUTE, description);
    }

    if (project.getStatus() != null && project.getStatus().getPhase() != null) {
      attributes.put(PHASE_ATTRIBUTE, project.getStatus().getPhase());
    }
    return new KubernetesNamespaceMetaImpl(metadata.getName(), attributes);
  }
}<|MERGE_RESOLUTION|>--- conflicted
+++ resolved
@@ -16,11 +16,7 @@
 import static java.util.Collections.emptyList;
 import static java.util.Collections.emptyMap;
 import static org.eclipse.che.workspace.infrastructure.kubernetes.api.shared.KubernetesNamespaceMeta.PHASE_ATTRIBUTE;
-<<<<<<< HEAD
-=======
-import static org.eclipse.che.workspace.infrastructure.kubernetes.namespace.AbstractWorkspaceServiceAccount.CREDENTIALS_SECRET_NAME;
 import static org.eclipse.che.workspace.infrastructure.kubernetes.namespace.AbstractWorkspaceServiceAccount.PREFERENCES_CONFIGMAP_NAME;
->>>>>>> f289ec61
 
 import com.google.common.annotations.VisibleForTesting;
 import com.google.inject.Inject;
@@ -125,29 +121,6 @@
         labelNamespaces ? namespaceLabels : emptyMap(),
         annotateNamespaces ? namespaceAnnotationsEvaluated : emptyMap());
 
-<<<<<<< HEAD
-    configureNamespace(resolutionCtx, osProject.getName());
-=======
-    // create credentials secret
-    if (osProject
-        .secrets()
-        .get()
-        .stream()
-        .noneMatch(s -> s.getMetadata().getName().equals(CREDENTIALS_SECRET_NAME))) {
-      Secret secret =
-          new SecretBuilder()
-              .withType("opaque")
-              .withNewMetadata()
-              .withName(CREDENTIALS_SECRET_NAME)
-              .endMetadata()
-              .build();
-      clientFactory
-          .createOC()
-          .secrets()
-          .inNamespace(identity.getInfrastructureNamespace())
-          .create(secret);
-    }
-
     // create preferences configmap
     if (osProject.configMaps().get(PREFERENCES_CONFIGMAP_NAME).isEmpty()) {
       ConfigMap configMap =
@@ -163,12 +136,7 @@
           .create(configMap);
     }
 
-    if (!isNullOrEmpty(getServiceAccountName())) {
-      OpenShiftWorkspaceServiceAccount osWorkspaceServiceAccount =
-          doCreateServiceAccount(osProject.getWorkspaceId(), osProject.getName());
-      osWorkspaceServiceAccount.prepare();
-    }
->>>>>>> f289ec61
+    configureNamespace(resolutionCtx, osProject.getName());
 
     return osProject;
   }

/*
 * Copyright (c) 2012-2021 Red Hat, Inc.
 * This program and the accompanying materials are made
 * available under the terms of the Eclipse Public License 2.0
 * which is available at https://www.eclipse.org/legal/epl-2.0/
 *
 * SPDX-License-Identifier: EPL-2.0
 *
 * Contributors:
 *   Red Hat, Inc. - initial API and implementation
 */
package org.eclipse.che.workspace.infrastructure.kubernetes.namespace;

import static com.google.common.base.Preconditions.checkArgument;
import static com.google.common.base.Strings.isNullOrEmpty;
import static java.lang.String.format;
import static java.util.Collections.emptyList;
import static java.util.Collections.emptyMap;
import static java.util.Collections.singletonList;
import static org.eclipse.che.api.workspace.shared.Constants.WORKSPACE_INFRASTRUCTURE_NAMESPACE_ATTRIBUTE;
import static org.eclipse.che.workspace.infrastructure.kubernetes.api.shared.KubernetesNamespaceMeta.DEFAULT_ATTRIBUTE;
import static org.eclipse.che.workspace.infrastructure.kubernetes.api.shared.KubernetesNamespaceMeta.PHASE_ATTRIBUTE;
<<<<<<< HEAD
=======
import static org.eclipse.che.workspace.infrastructure.kubernetes.namespace.AbstractWorkspaceServiceAccount.CREDENTIALS_SECRET_NAME;
import static org.eclipse.che.workspace.infrastructure.kubernetes.namespace.AbstractWorkspaceServiceAccount.PREFERENCES_CONFIGMAP_NAME;
>>>>>>> f289ec61
import static org.eclipse.che.workspace.infrastructure.kubernetes.namespace.NamespaceNameValidator.METADATA_NAME_MAX_LENGTH;

import com.google.common.annotations.VisibleForTesting;
import com.google.common.base.Joiner;
import com.google.common.base.Splitter;
import com.google.common.collect.ImmutableSet;
import com.google.inject.Inject;
import com.google.inject.Singleton;
import io.fabric8.kubernetes.api.model.ConfigMap;
import io.fabric8.kubernetes.api.model.ConfigMapBuilder;
import io.fabric8.kubernetes.api.model.HasMetadata;
import io.fabric8.kubernetes.api.model.Namespace;
import io.fabric8.kubernetes.client.KubernetesClientException;
import java.util.HashMap;
import java.util.HashSet;
import java.util.List;
import java.util.Map;
import java.util.Map.Entry;
import java.util.Optional;
import java.util.Set;
import java.util.function.Function;
import java.util.stream.Collectors;
import javax.inject.Named;
import org.eclipse.che.api.core.NotFoundException;
import org.eclipse.che.api.core.ServerException;
import org.eclipse.che.api.core.ValidationException;
import org.eclipse.che.api.core.model.user.User;
import org.eclipse.che.api.core.model.workspace.Workspace;
import org.eclipse.che.api.core.model.workspace.runtime.RuntimeIdentity;
import org.eclipse.che.api.user.server.PreferenceManager;
import org.eclipse.che.api.user.server.UserManager;
import org.eclipse.che.api.workspace.server.spi.InfrastructureException;
import org.eclipse.che.api.workspace.server.spi.NamespaceResolutionContext;
import org.eclipse.che.commons.annotation.Nullable;
import org.eclipse.che.commons.env.EnvironmentContext;
import org.eclipse.che.commons.lang.NameGenerator;
import org.eclipse.che.commons.lang.Pair;
import org.eclipse.che.commons.subject.Subject;
import org.eclipse.che.inject.ConfigurationException;
import org.eclipse.che.workspace.infrastructure.kubernetes.CheServerKubernetesClientFactory;
import org.eclipse.che.workspace.infrastructure.kubernetes.KubernetesClientFactory;
import org.eclipse.che.workspace.infrastructure.kubernetes.api.server.impls.KubernetesNamespaceMetaImpl;
import org.eclipse.che.workspace.infrastructure.kubernetes.api.shared.KubernetesNamespaceMeta;
import org.eclipse.che.workspace.infrastructure.kubernetes.namespace.configurator.NamespaceConfigurator;
import org.eclipse.che.workspace.infrastructure.kubernetes.util.KubernetesSharedPool;
import org.slf4j.Logger;
import org.slf4j.LoggerFactory;

/**
 * Helps to create {@link KubernetesNamespace} instances.
 *
 * @author Anton Korneta
 */
@Singleton
public class KubernetesNamespaceFactory {

  private static final Logger LOG = LoggerFactory.getLogger(KubernetesNamespaceFactory.class);

  private static final Map<String, Function<NamespaceResolutionContext, String>>
      NAMESPACE_NAME_PLACEHOLDERS = new HashMap<>();
  private static final Set<String> REQUIRED_NAMESPACE_NAME_PLACEHOLDERS = new HashSet<>();
  private static final String USERNAME_PLACEHOLDER = "<username>";
  private static final String USERID_PLACEHOLDER = "<userid>";

  static final String NAMESPACE_TEMPLATE_ATTRIBUTE = "infrastructureNamespaceTemplate";

  static {
    NAMESPACE_NAME_PLACEHOLDERS.put(USERNAME_PLACEHOLDER, NamespaceResolutionContext::getUserName);
    NAMESPACE_NAME_PLACEHOLDERS.put(USERID_PLACEHOLDER, NamespaceResolutionContext::getUserId);
    REQUIRED_NAMESPACE_NAME_PLACEHOLDERS.add(USERNAME_PLACEHOLDER);
    REQUIRED_NAMESPACE_NAME_PLACEHOLDERS.add(USERID_PLACEHOLDER);
  }

  private final String defaultNamespaceName;
  protected final boolean labelNamespaces;
  protected final boolean annotateNamespaces;
  protected final Map<String, String> namespaceLabels;
  protected final Map<String, String> namespaceAnnotations;

  private final KubernetesClientFactory clientFactory;
  private final KubernetesClientFactory cheClientFactory;
  private final boolean namespaceCreationAllowed;
  private final UserManager userManager;
  private final PreferenceManager preferenceManager;
  protected final Set<NamespaceConfigurator> namespaceConfigurators;
  protected final KubernetesSharedPool sharedPool;

  @Inject
  public KubernetesNamespaceFactory(
      @Nullable @Named("che.infra.kubernetes.namespace.default") String defaultNamespaceName,
      @Named("che.infra.kubernetes.namespace.creation_allowed") boolean namespaceCreationAllowed,
      @Named("che.infra.kubernetes.namespace.label") boolean labelNamespaces,
      @Named("che.infra.kubernetes.namespace.annotate") boolean annotateNamespaces,
      @Named("che.infra.kubernetes.namespace.labels") String namespaceLabels,
      @Named("che.infra.kubernetes.namespace.annotations") String namespaceAnnotations,
      Set<NamespaceConfigurator> namespaceConfigurators,
      KubernetesClientFactory clientFactory,
      CheServerKubernetesClientFactory cheClientFactory,
      UserManager userManager,
      PreferenceManager preferenceManager,
      KubernetesSharedPool sharedPool)
      throws ConfigurationException {
    this.namespaceCreationAllowed = namespaceCreationAllowed;
    this.userManager = userManager;
    this.clientFactory = clientFactory;
    this.cheClientFactory = cheClientFactory;
    this.defaultNamespaceName = defaultNamespaceName;
    this.preferenceManager = preferenceManager;
    this.sharedPool = sharedPool;
    this.labelNamespaces = labelNamespaces;
    this.annotateNamespaces = annotateNamespaces;
    this.namespaceConfigurators = ImmutableSet.copyOf(namespaceConfigurators);

    //noinspection UnstableApiUsage
    Splitter.MapSplitter csvMapSplitter = Splitter.on(",").withKeyValueSeparator("=");
    //noinspection UnstableApiUsage
    this.namespaceLabels =
        isNullOrEmpty(namespaceLabels) ? emptyMap() : csvMapSplitter.split(namespaceLabels);
    //noinspection UnstableApiUsage
    this.namespaceAnnotations =
        isNullOrEmpty(namespaceAnnotations)
            ? emptyMap()
            : csvMapSplitter.split(namespaceAnnotations);

    if (isNullOrEmpty(defaultNamespaceName)) {
      throw new ConfigurationException("che.infra.kubernetes.namespace.default must be configured");
    } else if (REQUIRED_NAMESPACE_NAME_PLACEHOLDERS
        .stream()
        .noneMatch(defaultNamespaceName::contains)) {
      throw new ConfigurationException(
          format(
              "Only 'per user' is allowed."
                  + "Using the %s placeholder is required in the 'che.infra.kubernetes.namespace.default' parameter."
                  + " The current value is: `%s`.",
              Joiner.on(" or ").join(REQUIRED_NAMESPACE_NAME_PLACEHOLDERS), defaultNamespaceName));
    }
  }

  /**
   * Creates a Kubernetes namespace for the specified workspace.
   *
   * <p>Namespace won't be prepared. This method should be used only in case workspace recovering.
   *
   * @param workspaceId identifier of the workspace
   * @return created namespace
   */
  public KubernetesNamespace access(String workspaceId, String namespace) {
    return doCreateNamespaceAccess(workspaceId, namespace);
  }

  @VisibleForTesting
  KubernetesNamespace doCreateNamespaceAccess(String workspaceId, String name) {
    return new KubernetesNamespace(
        clientFactory, cheClientFactory, sharedPool.getExecutor(), name, workspaceId);
  }

  /**
   * Checks if the current user is able to use the specified namespace for their new workspaces.
   *
   * @param namespaceName namespace name to check
   * @throws ValidationException if the specified namespace is not permitted for the current user
   */
  public void checkIfNamespaceIsAllowed(String namespaceName) throws ValidationException {
    NamespaceResolutionContext context =
        new NamespaceResolutionContext(EnvironmentContext.getCurrent().getSubject());
    final String defaultNamespace =
        findStoredNamespace(context).orElse(evalPlaceholders(defaultNamespaceName, context));
    if (!namespaceName.equals(defaultNamespace)) {
      try {
        List<KubernetesNamespaceMeta> labeledNamespaces = findPreparedNamespaces(context);
        if (labeledNamespaces.stream().noneMatch(n -> n.getName().equals(namespaceName))) {
          throw new ValidationException(
              format(
                  "User defined namespaces are not allowed. Only the default namespace '%s' is available.",
                  defaultNamespace));
        }
      } catch (InfrastructureException e) {
        throw new ValidationException("Some infrastructure failure caused failed validation.", e);
      }
    }
  }

  /** Returns list of k8s namespaces names where a user is able to run workspaces. */
  public List<KubernetesNamespaceMeta> list() throws InfrastructureException {

    NamespaceResolutionContext resolutionCtx =
        new NamespaceResolutionContext(EnvironmentContext.getCurrent().getSubject());

    List<KubernetesNamespaceMeta> labeledNamespaces = findPreparedNamespaces(resolutionCtx);
    if (!labeledNamespaces.isEmpty()) {
      return labeledNamespaces;
    } else {
      return singletonList(getDefaultNamespace(resolutionCtx));
    }
  }

  /**
   * Returns default namespace, it's based on existing namespace if there is such or just object
   * holder if there is no such namespace on cluster.
   */
  private KubernetesNamespaceMeta getDefaultNamespace(NamespaceResolutionContext resolutionCtx)
      throws InfrastructureException {
    String evaluatedName = evaluateNamespaceName(resolutionCtx);

    Optional<KubernetesNamespaceMeta> defaultNamespaceOpt = fetchNamespace(evaluatedName);

    KubernetesNamespaceMeta defaultNamespace =
        defaultNamespaceOpt
            // if the predefined namespace does not exist - return dummy info and it will be created
            // during the first workspace start
            .orElseGet(() -> new KubernetesNamespaceMetaImpl(evaluatedName));

    defaultNamespace.getAttributes().put(DEFAULT_ATTRIBUTE, "true");
    return defaultNamespace;
  }

  /**
   * Fetches the specified namespace from a cluster.
   *
   * @param name name of namespace that should be fetched.
   * @return optional with kubernetes namespace meta
   * @throws InfrastructureException when any error occurs during namespace fetching
   */
  public Optional<KubernetesNamespaceMeta> fetchNamespace(String name)
      throws InfrastructureException {
    try {
      Namespace namespace = cheClientFactory.create().namespaces().withName(name).get();
      if (namespace == null) {
        return Optional.empty();
      } else {
        return Optional.of(asNamespaceMeta(namespace));
      }
    } catch (KubernetesClientException e) {
      throw new InfrastructureException(
          "Error occurred when tried to fetch default namespace. Cause: " + e.getMessage(), e);
    }
  }

  private KubernetesNamespaceMeta asNamespaceMeta(Namespace namespace) {
    Map<String, String> attributes = new HashMap<>(2);
    if (namespace.getStatus() != null && namespace.getStatus().getPhase() != null) {
      attributes.put(PHASE_ATTRIBUTE, namespace.getStatus().getPhase());
    }
    return new KubernetesNamespaceMetaImpl(namespace.getMetadata().getName(), attributes);
  }

  /**
   * Tells the caller whether the namespace that is being prepared for the provided workspace
   * runtime identity can be created or is expected to already be present.
   *
   * <p>Note that this method cannot be reduced to merely checking if user-defined namespaces are
   * allowed or not (and depending on prior validation using the {@link
   * #checkIfNamespaceIsAllowed(String)} method during the workspace creation) because workspace
   * start is a) async from workspace creation and the underlying namespaces might have disappeared
   * and b) can be called during workspace recovery, where we don't even have the current user in
   * the context.
   *
   * @param identity the identity of the workspace runtime
   * @return true if the namespace can be created, false if the namespace is expected to already
   *     exist
   * @throws InfrastructureException on failure
   */
  protected boolean canCreateNamespace(RuntimeIdentity identity) throws InfrastructureException {
    if (!namespaceCreationAllowed) {
      return false;
    }

    // we need to make sure that the provided namespace is indeed the one provided by our
    // configuration
    User owner;
    try {
      owner = userManager.getById(identity.getOwnerId());
    } catch (NotFoundException | ServerException e) {
      throw new InfrastructureException(
          "Failed to resolve workspace owner. Cause: " + e.getMessage(), e);
    }

    String requiredNamespace = identity.getInfrastructureNamespace();

    NamespaceResolutionContext resolutionContext =
        new NamespaceResolutionContext(
            identity.getWorkspaceId(), identity.getOwnerId(), owner.getName());

    String resolvedDefaultNamespace = evaluateNamespaceName(resolutionContext);

    return resolvedDefaultNamespace.equals(requiredNamespace);
  }

  /**
   * A managed namespace of a workspace is a namespace that is fully controlled by Che. Such
   * namespaces are deleted when the workspace is deleted.
   *
   * @param namespaceName the name of the namespace the workspace is stored in
   * @param workspace the workspace
   */
  protected boolean isWorkspaceNamespaceManaged(String namespaceName, Workspace workspace) {
    return namespaceName != null && namespaceName.contains(workspace.getId());
  }

  public KubernetesNamespace getOrCreate(RuntimeIdentity identity) throws InfrastructureException {
    KubernetesNamespace namespace = get(identity);

    var subject = EnvironmentContext.getCurrent().getSubject();
    NamespaceResolutionContext resolutionCtx =
        new NamespaceResolutionContext(
            identity.getWorkspaceId(), subject.getUserId(), subject.getUserName());
    Map<String, String> namespaceAnnotationsEvaluated =
        evaluateAnnotationPlaceholders(resolutionCtx);

    namespace.prepare(
        canCreateNamespace(identity),
        labelNamespaces ? namespaceLabels : emptyMap(),
        annotateNamespaces ? namespaceAnnotationsEvaluated : emptyMap());

<<<<<<< HEAD
    configureNamespace(resolutionCtx, namespace.getName());
=======
    if (namespace
        .secrets()
        .get()
        .stream()
        .noneMatch(s -> s.getMetadata().getName().equals(CREDENTIALS_SECRET_NAME))) {
      Secret secret =
          new SecretBuilder()
              .withType("opaque")
              .withNewMetadata()
              .withName(CREDENTIALS_SECRET_NAME)
              .endMetadata()
              .build();
      clientFactory
          .create()
          .secrets()
          .inNamespace(identity.getInfrastructureNamespace())
          .create(secret);
    }

    if (namespace.configMaps().get(PREFERENCES_CONFIGMAP_NAME).isEmpty()) {
      ConfigMap configMap =
          new ConfigMapBuilder()
              .withNewMetadata()
              .withName(PREFERENCES_CONFIGMAP_NAME)
              .endMetadata()
              .build();
      clientFactory
          .create()
          .configMaps()
          .inNamespace(identity.getInfrastructureNamespace())
          .create(configMap);
    }

    if (!isNullOrEmpty(serviceAccountName)) {
      KubernetesWorkspaceServiceAccount workspaceServiceAccount =
          doCreateServiceAccount(namespace.getWorkspaceId(), namespace.getName());
      workspaceServiceAccount.prepare();
    }
>>>>>>> f289ec61

    return namespace;
  }

  public KubernetesNamespace get(RuntimeIdentity identity) throws InfrastructureException {
    String workspaceId = identity.getWorkspaceId();
    String namespaceName = identity.getInfrastructureNamespace();
    return doCreateNamespaceAccess(workspaceId, namespaceName);
  }

  /** Gets a namespace the workspace is deployed to. */
  public KubernetesNamespace get(Workspace workspace) throws InfrastructureException {
    return doCreateNamespaceAccess(workspace.getId(), getNamespaceName(workspace));
  }

  /** Returns a namespace name where workspace is assigned to. */
  protected String getNamespaceName(Workspace workspace) throws InfrastructureException {
    String namespace = workspace.getAttributes().get(WORKSPACE_INFRASTRUCTURE_NAMESPACE_ATTRIBUTE);
    if (namespace == null) {
      // it seems to be legacy workspace since the namespace is not stored in workspace attributes
      // it's needed to evaluate that with current user and workspace id
      NamespaceResolutionContext resolutionCtx =
          new NamespaceResolutionContext(
              workspace.getId(),
              EnvironmentContext.getCurrent().getSubject().getUserId(),
              EnvironmentContext.getCurrent().getSubject().getUserName());
      namespace = evaluateNamespaceName(resolutionCtx);

      LOG.warn(
          "Workspace '{}' doesn't have an explicit namespace assigned."
              + " The legacy namespace resolution resolved it to '{}'.",
          workspace.getId(),
          namespace);
    }

    if (!NamespaceNameValidator.isValid(namespace)) {
      // At a certain unfortunate past version of Che, we stored invalid namespace names.
      // At this point in time, we're trying to work with an existing workspace that never could
      // started OR has been running since before that unfortunate version. In both cases, going
      // back to the default namespace name is the most safe bet we can make.

      // but of course, our attempt will be futile if we're running in a context that doesn't know
      // the current user.
      Subject subj = EnvironmentContext.getCurrent().getSubject();
      if (!subj.isAnonymous()) {
        NamespaceResolutionContext resolutionCtx =
            new NamespaceResolutionContext(workspace.getId(), subj.getUserId(), subj.getUserName());

        String defaultNamespace = evaluateNamespaceName(resolutionCtx);

        LOG.warn(
            "The namespace '{}' of the workspace '{}' is not valid. Trying to recover"
                + " from this situation using a default namespace which resolved to '{}'.",
            namespace,
            workspace.getId(),
            defaultNamespace);

        namespace = defaultNamespace;
      } else {
        // log a warning including a stacktrace to be able to figure out from where we got here...
        LOG.warn(
            "The namespace '{}' of the workspace '{}' is not valid but we currently don't have"
                + " an active user to try an recover from this situation. We're letting the parent"
                + " workflow continue, but it may fail at some later point in time because of"
                + " the incorrect namespace name in use.",
            namespace,
            workspace.getId(),
            new Throwable());
      }

      // ok, we tried to recover the namespace but nothing helped.
    }

    return namespace;
  }

  /**
   * Evaluates namespace according to the specified context.
   *
   * <p>First we try to find namespace with labels set in `che.infra.kubernetes.namespace.labels`
   * property. If any found, we take the first one and use it. See: {@link
   * KubernetesNamespaceFactory#findFirstLabeledNamespace(NamespaceResolutionContext)}
   *
   * <p>Then we try to find namespace stored in persisted user's preferences and use it if found.
   * See: {@link KubernetesNamespaceFactory#findStoredNamespace(NamespaceResolutionContext)}
   *
   * <p>As a last option, we construct namespace name from `che.infra.kubernetes.namespace.default`
   * property. See: {@link
   * KubernetesNamespaceFactory#evalDefaultNamespace(NamespaceResolutionContext)}
   *
   * @param resolutionCtx context for namespace evaluation
   * @return evaluated namespace name
   * @throws InfrastructureException when there legacy namespace doesn't exist and default namespace
   *     is not configured
   * @throws InfrastructureException when any exception occurs during evaluation
   */
  public String evaluateNamespaceName(NamespaceResolutionContext resolutionCtx)
      throws InfrastructureException {
    Optional<String> namespace =
        findFirstLabeledNamespace(resolutionCtx).or(() -> findStoredNamespace(resolutionCtx));
    if (namespace.isPresent()) {
      return namespace.get();
    } else {
      return evalDefaultNamespace(resolutionCtx);
    }
  }

  /**
   * Finds first namespace matches labels set by `che.infra.kubernetes.namespace.labels` property.
   *
   * @return first found labeled namespace if such namespace exists
   */
  private Optional<String> findFirstLabeledNamespace(NamespaceResolutionContext resolutionCtx)
      throws InfrastructureException {
    List<KubernetesNamespaceMeta> labeledNamespaces = findPreparedNamespaces(resolutionCtx);
    if (!labeledNamespaces.isEmpty()) {
      String foundNamespace =
          labeledNamespaces
              .stream()
              .findFirst()
              .map(KubernetesNamespaceMeta::getName)
              .orElseThrow(
                  () ->
                      new InfrastructureException(
                          "Failed when fetching labeled namespaces. It should not happen. Please report a bug if you see this!"));
      if (labeledNamespaces.size() > 1) {
        LOG.warn(
            "found '{}' matching labeled namespaces {}. Using '{}'.",
            labeledNamespaces.size(),
            labeledNamespaces.toString(),
            foundNamespace);
      }
      return Optional.of(foundNamespace);
    } else {
      return Optional.empty();
    }
  }

  /**
   * Finds namespace name stored in User's preferences and ensures it is still valid.
   *
   * @return user's stored namespace if exists
   */
  private Optional<String> findStoredNamespace(NamespaceResolutionContext resolutionCtx) {
    Optional<Pair<String, String>> storedNamespace = getPreferencesNamespaceName(resolutionCtx);
    if (storedNamespace.isPresent() && storedNamespace.get().second.equals(defaultNamespaceName)) {
      return Optional.of(storedNamespace.get().first);
    } else {
      return Optional.empty();
    }
  }

  /**
   * Constructs the namespace name from `che.infra.kubernetes.namespace.default` property. Ensures
   * that all placeholders are evaluated and final namespace name is in valid format.
   *
   * @return ready-to-use namespace name
   */
  private String evalDefaultNamespace(NamespaceResolutionContext resolutionCtx)
      throws InfrastructureException {
    String namespace = evalPlaceholders(defaultNamespaceName, resolutionCtx);

    if (!NamespaceNameValidator.isValid(namespace)) {
      Optional<KubernetesNamespaceMeta> namespaceMetaOptional;
      String normalizedNamespace = normalizeNamespaceName(namespace);
      if (normalizedNamespace.isEmpty()) {
        throw new InfrastructureException(
            format(
                "Evaluated empty namespace name for workspace %s", resolutionCtx.getWorkspaceId()));
      }
      do {
        normalizedNamespace =
            normalizedNamespace
                .substring(0, Math.min(55, normalizedNamespace.length()))
                .concat(NameGenerator.generate("-", 6));
        namespaceMetaOptional = fetchNamespace(normalizedNamespace);
      } while (namespaceMetaOptional.isPresent());
      namespace = normalizedNamespace;
    }

    LOG.debug(
        "Evaluated the namespace for workspace {} using the namespace default to {}",
        resolutionCtx.getWorkspaceId(),
        namespace);

    recordEvaluatedNamespaceName(namespace, resolutionCtx);

    return namespace;
  }

  /**
   * Finds all namespaces that matches the labels configured in
   * `che.infra.kubernetes.namespace.labels` and annotations in
   * `che.infra.kubernetes.namespace.annotations` properties. Makes sure that placeholder in the
   * annotations property are correctly evaluated.
   *
   * <p>If used ServiceAccount does not have permissions to list the namespaces, returns the empty
   * list.
   *
   * @return namespaces that matches the configured labels and annotations
   * @throws InfrastructureException in case of any Kubernetes request failure
   */
  protected List<KubernetesNamespaceMeta> findPreparedNamespaces(
      NamespaceResolutionContext namespaceCtx) throws InfrastructureException {
    try {
      List<Namespace> workspaceNamespaces =
          cheClientFactory.create().namespaces().withLabels(namespaceLabels).list().getItems();
      if (!workspaceNamespaces.isEmpty()) {
        Map<String, String> evaluatedAnnotations = evaluateAnnotationPlaceholders(namespaceCtx);
        return workspaceNamespaces
            .stream()
            .filter(p -> matchesAnnotations(p, evaluatedAnnotations))
            .map(this::asNamespaceMeta)
            .collect(Collectors.toList());
      } else {
        return emptyList();
      }
    } catch (KubernetesClientException kce) {
      if (kce.getCode() == 403) {
        LOG.warn(
            "Trying to fetch namespaces with labels '{}', but failed for lack of permissions. Cause: '{}'",
            namespaceLabels,
            kce.getMessage());
        return emptyList();
      } else {
        throw new InfrastructureException(
            "Error occurred when tried to list all available namespaces. Cause: "
                + kce.getMessage(),
            kce);
      }
    }
  }

  protected void configureNamespace(
      NamespaceResolutionContext namespaceResolutionContext, String namespaceName)
      throws InfrastructureException {
    for (NamespaceConfigurator configurator : namespaceConfigurators) {
      configurator.configure(namespaceResolutionContext, namespaceName);
    }
  }

  /**
   * Evaluate placeholder in `che.infra.kubernetes.namespace.annotations` property with given {@link
   * NamespaceResolutionContext}.
   *
   * @return evaluated labels
   */
  protected Map<String, String> evaluateAnnotationPlaceholders(
      NamespaceResolutionContext namespaceCtx) {
    Map<String, String> evaluatedAnnotations = new HashMap<>();
    for (String annotationName : namespaceAnnotations.keySet()) {
      String evaluatedAnnotationValue =
          namespaceAnnotations
              .get(annotationName)
              .replace(USERNAME_PLACEHOLDER, namespaceCtx.getUserName());
      evaluatedAnnotations.put(annotationName, evaluatedAnnotationValue);
    }
    return evaluatedAnnotations;
  }

  /**
   * Checks if given `object` contains all given `annotations` with exact values.
   *
   * @param object to check
   * @param annotations that given `object` has to contain
   * @return true if `object` contains all `annotations`. False otherwise.
   */
  protected boolean matchesAnnotations(HasMetadata object, Map<String, String> annotations) {
    if (object.getMetadata().getAnnotations() == null) {
      return false;
    }
    return object.getMetadata().getAnnotations().entrySet().containsAll(annotations.entrySet());
  }

  public void deleteIfManaged(Workspace workspace) throws InfrastructureException {
    KubernetesNamespace namespace = get(workspace);
    if (isWorkspaceNamespaceManaged(namespace.getName(), workspace)) {
      namespace.delete();
    }
  }

  protected String evalPlaceholders(String namespace, NamespaceResolutionContext ctx) {
    checkArgument(!isNullOrEmpty(namespace));
    String evaluated = namespace;
    for (Entry<String, Function<NamespaceResolutionContext, String>> placeHolder :
        NAMESPACE_NAME_PLACEHOLDERS.entrySet()) {

      String key = placeHolder.getKey();
      String value = placeHolder.getValue().apply(ctx);

      if (value != null) {
        evaluated = evaluated.replaceAll(key, value);
      }
    }
    return evaluated;
  }

  /**
   * Stores computed namespace name and it's template into user preferences. Template is required to
   * track its changes and re-generate namespace in case it didn't matches.
   */
  private void recordEvaluatedNamespaceName(String namespace, NamespaceResolutionContext context) {
    try {
      final String owner = context.getUserId();
      Map<String, String> preferences = preferenceManager.find(owner);
      preferences.put(WORKSPACE_INFRASTRUCTURE_NAMESPACE_ATTRIBUTE, namespace);
      preferences.put(NAMESPACE_TEMPLATE_ATTRIBUTE, defaultNamespaceName);
      preferenceManager.update(owner, preferences);
    } catch (ServerException e) {
      LOG.error("Failed storing namespace name in user properties.", e);
    }
  }

  /** Returns stored namespace if any, and its default template. */
  private Optional<Pair<String, String>> getPreferencesNamespaceName(
      NamespaceResolutionContext context) {
    try {
      String owner = context.getUserId();
      Map<String, String> preferences = preferenceManager.find(owner);
      if (preferences.containsKey(WORKSPACE_INFRASTRUCTURE_NAMESPACE_ATTRIBUTE)
          && preferences.containsKey(NAMESPACE_TEMPLATE_ATTRIBUTE)) {
        return Optional.of(
            Pair.of(
                preferences.get(WORKSPACE_INFRASTRUCTURE_NAMESPACE_ATTRIBUTE),
                preferences.get(NAMESPACE_TEMPLATE_ATTRIBUTE)));
      }
    } catch (ServerException e) {
      LOG.error(e.getMessage(), e);
    }
    return Optional.empty();
  }

  /**
   * Normalizes input namespace name to K8S accepted format
   *
   * @param namespaceName input namespace name
   * @return normalized namespace name
   */
  @VisibleForTesting
  String normalizeNamespaceName(String namespaceName) {
    namespaceName =
        namespaceName
            .toLowerCase()
            .replaceAll("[^-a-zA-Z0-9]", "-") // replace invalid chars with '-'
            .replaceAll("-+", "-") // replace multiple '-' with single ones
            .replaceAll("^-|-$", ""); // trim dashes at beginning/end of the string
    if (namespaceName.startsWith("kube-")) {
      namespaceName = "che-" + namespaceName;
    }
    return namespaceName.substring(
        0,
        Math.min(
            namespaceName.length(),
            METADATA_NAME_MAX_LENGTH)); // limit length to METADATA_NAME_MAX_LENGTH
  }
}<|MERGE_RESOLUTION|>--- conflicted
+++ resolved
@@ -20,11 +20,7 @@
 import static org.eclipse.che.api.workspace.shared.Constants.WORKSPACE_INFRASTRUCTURE_NAMESPACE_ATTRIBUTE;
 import static org.eclipse.che.workspace.infrastructure.kubernetes.api.shared.KubernetesNamespaceMeta.DEFAULT_ATTRIBUTE;
 import static org.eclipse.che.workspace.infrastructure.kubernetes.api.shared.KubernetesNamespaceMeta.PHASE_ATTRIBUTE;
-<<<<<<< HEAD
-=======
-import static org.eclipse.che.workspace.infrastructure.kubernetes.namespace.AbstractWorkspaceServiceAccount.CREDENTIALS_SECRET_NAME;
 import static org.eclipse.che.workspace.infrastructure.kubernetes.namespace.AbstractWorkspaceServiceAccount.PREFERENCES_CONFIGMAP_NAME;
->>>>>>> f289ec61
 import static org.eclipse.che.workspace.infrastructure.kubernetes.namespace.NamespaceNameValidator.METADATA_NAME_MAX_LENGTH;
 
 import com.google.common.annotations.VisibleForTesting;
@@ -339,28 +335,6 @@
         labelNamespaces ? namespaceLabels : emptyMap(),
         annotateNamespaces ? namespaceAnnotationsEvaluated : emptyMap());
 
-<<<<<<< HEAD
-    configureNamespace(resolutionCtx, namespace.getName());
-=======
-    if (namespace
-        .secrets()
-        .get()
-        .stream()
-        .noneMatch(s -> s.getMetadata().getName().equals(CREDENTIALS_SECRET_NAME))) {
-      Secret secret =
-          new SecretBuilder()
-              .withType("opaque")
-              .withNewMetadata()
-              .withName(CREDENTIALS_SECRET_NAME)
-              .endMetadata()
-              .build();
-      clientFactory
-          .create()
-          .secrets()
-          .inNamespace(identity.getInfrastructureNamespace())
-          .create(secret);
-    }
-
     if (namespace.configMaps().get(PREFERENCES_CONFIGMAP_NAME).isEmpty()) {
       ConfigMap configMap =
           new ConfigMapBuilder()
@@ -375,12 +349,7 @@
           .create(configMap);
     }
 
-    if (!isNullOrEmpty(serviceAccountName)) {
-      KubernetesWorkspaceServiceAccount workspaceServiceAccount =
-          doCreateServiceAccount(namespace.getWorkspaceId(), namespace.getName());
-      workspaceServiceAccount.prepare();
-    }
->>>>>>> f289ec61
+    configureNamespace(resolutionCtx, namespace.getName());
 
     return namespace;
   }

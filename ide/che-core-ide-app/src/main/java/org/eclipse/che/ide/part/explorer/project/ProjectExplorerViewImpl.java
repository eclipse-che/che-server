--- conflicted
+++ resolved
@@ -17,13 +17,6 @@
 import com.google.inject.Singleton;
 
 import org.eclipse.che.ide.CoreLocalizationConstant;
-<<<<<<< HEAD
-import org.eclipse.che.ide.ui.smartTree.data.HasAction;
-import org.eclipse.che.ide.ui.smartTree.data.HasAttributes;
-import org.eclipse.che.ide.ui.smartTree.data.Node;
-import org.eclipse.che.ide.ui.smartTree.data.NodeInterceptor;
-import org.eclipse.che.ide.api.parts.base.BaseView;
-=======
 import org.eclipse.che.ide.Resources;
 import org.eclipse.che.ide.actions.LinkWithEditorAction;
 import org.eclipse.che.ide.actions.RefreshPathAction;
@@ -35,10 +28,13 @@
 import org.eclipse.che.ide.api.data.tree.Node;
 import org.eclipse.che.ide.api.data.tree.NodeInterceptor;
 import org.eclipse.che.ide.api.parts.PerspectiveManager;
+import org.eclipse.che.ide.ui.smartTree.data.HasAction;
+import org.eclipse.che.ide.ui.smartTree.data.HasAttributes;
+import org.eclipse.che.ide.ui.smartTree.data.Node;
+import org.eclipse.che.ide.ui.smartTree.data.NodeInterceptor;
 import org.eclipse.che.ide.api.parts.base.BaseView;
 import org.eclipse.che.ide.api.parts.base.ToolButton;
 import org.eclipse.che.ide.api.resources.Container;
->>>>>>> a27da4f0
 import org.eclipse.che.ide.api.resources.Project;
 import org.eclipse.che.ide.api.resources.Resource;
 import org.eclipse.che.ide.menu.ContextMenu;
@@ -69,7 +65,8 @@
  * @author Vlad Zhukovskiy
  */
 @Singleton
-public class ProjectExplorerViewImpl extends BaseView<ProjectExplorerView.ActionDelegate> implements ProjectExplorerView {
+public class ProjectExplorerViewImpl extends BaseView<ProjectExplorerView.ActionDelegate> implements ProjectExplorerView,
+                                                                                                     GoIntoStateHandler {
     private final Tree                       tree;
     private final SkipHiddenNodesInterceptor skipHiddenNodesInterceptor;
 

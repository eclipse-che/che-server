--- conflicted
+++ resolved
@@ -33,13 +33,6 @@
 # workspace. This is the directory in the machine where your projects are placed.
 che.workspace.projects.storage=/projects
 
-<<<<<<< HEAD
-# Used when {orch-name}-type components in a devfile request project Persistent Volume Claim creation.
-# Applied in case of `unique` and `per workspace` PVC strategy. In case of the `common` PVC strategy,
-# it is rewritten with the value of the `che.infra.kubernetes.pvc.quantity` property.
-che.workspace.projects.storage.default.size=1Gi
-=======
->>>>>>> 9f720012
 
 # Defines the directory inside the machine where all the workspace logs are placed.
 # Provide this value into the machine, for example, as an environment variable.
@@ -381,75 +374,7 @@
 # A failed container startup is handled explicitly by {prod-short} server.
 che.infra.kubernetes.workspace_unrecoverable_events=FailedMount,FailedScheduling,MountVolume.SetUp failed,Failed to pull image,FailedCreate,ReplicaSetCreateError
 
-<<<<<<< HEAD
-# Defines whether use the Persistent Volume Claim for {prod-short} workspace needs,
-# for example: backup projects, logs, or disable it.
-che.infra.kubernetes.pvc.enabled=true
-
-# Defines which strategy is used while choosing Persistent Volume Claim for workspaces.
-# Supported strategies:
-# `common`::
-#        All workspaces in the same {orch-namespace} reuse the same PVC.
-#        Name of PVC may be configured with `che.infra.kubernetes.pvc.name`.
-#        Existing PVC is used or a new one is created if no PVC exists.
-#
-# `unique`::
-#        Separate PVC for volume of each workspace that is used.
-#        Name of PVC is evaluated as `'{che.infra.kubernetes.pvc.name} + '-' + {generated_8_chars}'`.
-#        Existing PVC is used or a new one is created if no PVC exists.
-#
-# `per-workspace`::
-#        Separate PVC for each workspace is used.
-#        Name of PVC is evaluated as `'{che.infra.kubernetes.pvc.name} + '-' + {WORKSPACE_ID}'`.
-#        Existing PVC is used or a new one is created if no PVC exists.
-che.infra.kubernetes.pvc.strategy=common
-
-# Defines whether to run a job that creates a workspace's subpath directories in persistent volume for the `common` strategy before launching a workspace.
-# Necessary in some versions of {orch-name} as workspace subpath volume mounts are created with root permissions,
-# and therefore can't be modified by workspaces running as a user (presents an error importing projects into a workspace in {prod-short}).
-# The default is `true`, but should be set to `false` if the version of {orch-name} creates subdirectories with user permissions.
-# See: link:https://github.com/kubernetes/kubernetes/issues/41638[subPath in volumeMount is not writable for non-root users #41638]
-# the {prod-short} Operator that this property has effect only if the `common` PVC strategy is used.
-che.infra.kubernetes.pvc.precreate_subpaths=true
-
-# Defines the settings of Persistent Volume Claim name for {prod-short} workspaces.
-# Each PVC strategy supplies this value differently.
-# See documentation for `che.infra.kubernetes.pvc.strategy` property.
-che.infra.kubernetes.pvc.name=claim-che-workspace
-
-# Defines the storage class of Persistent Volume Claim for the workspaces.
-# An empty strings means: "use default".
-che.infra.kubernetes.pvc.storage_class_name=
-
-# Defines the size of Persistent Volume Claim of {prod-short} workspace.
-# See: link:https://docs.openshift.com/container-platform/4.4/storage/understanding-persistent-storage.html[Understanding persistent storage]
-che.infra.kubernetes.pvc.quantity=10Gi
-
-# Pod that is launched when performing Persistent Volume Claim maintenance jobs on OpenShift.
-che.infra.kubernetes.pvc.jobs.image=registry.access.redhat.com/ubi8-minimal:8.3-230
-
-# Image pull policy of the container used for maintenance jobs on {orch-name} cluster.
-che.infra.kubernetes.pvc.jobs.image.pull_policy=IfNotPresent
-
-# Defines pod memory limit for Persistent Volume Claim maintenance jobs.
-che.infra.kubernetes.pvc.jobs.memorylimit=250Mi
-
-# Defines Persistent Volume Claim access mode.
-# the {prod-short} Operator that for common PVC strategy changing of access mode affects the number of simultaneously running workspaces.
-# If the OpenShift instance running {prod-short} is using Persistent Volumes with RWX access mode, then a limit of running workspaces at the same time is bound only by {prod-short} limits configuration: RAM, CPU, and so on.
-# See: link:https://docs.openshift.com/container-platform/4.4/storage/understanding-persistent-storage.html[Understanding persistent storage]
-che.infra.kubernetes.pvc.access_mode=ReadWriteOnce
-
-# Defines if {prod-short} server should wait for workspaces Persistent Volume Claims to become bound after creation.
-# Default value is `true`.
-# The parameter is used by all PVC strategies.
-# It should be set to `false` when `volumeBindingMode` is configured to `WaitForFirstConsumer`, otherwise workspace start hangs up in the following phase: waiting for PVCs.
-che.infra.kubernetes.pvc.wait_bound=true
-
-# Defines annotations for Ingresses which are used for exposing servers. The value depends on the kind of Ingress
-=======
 # Defines annotations for ingresses which are used for servers exposing. Value depends on the kind of ingress
->>>>>>> 9f720012
 # controller.
 # OpenShift infrastructure ignores this property because it uses Routes rather than Ingresses.
 # the {prod-short} Operator that for a single-host deployment strategy to work, a controller supporting URL rewriting has to be
@@ -740,16 +665,8 @@
 # and supported by the environment.
 che.workspace.devfile.async.storage.plugin=eclipse/che-async-pv-plugin/latest
 
-<<<<<<< HEAD
-# Docker image for the {prod-short} asynchronous storage.
-che.infra.kubernetes.async.storage.image=quay.io/eclipse/che-workspace-data-sync-storage:0.0.1
-
 # Optionally configures node selector for workspace pod. The format is comma-separated
 # `key=value` pairs, for example: `disktype=ssd,cpu=xlarge,foo=bar`
-=======
-# Optionally configures node selector for workspace Pod. Format is comma-separated
-# key=value pairs, for example: `disktype=ssd,cpu=xlarge,foo=bar`
->>>>>>> 9f720012
 che.workspace.pod.node_selector=NULL
 
 # Optionally configures tolerations for workspace pod. The format is a string representing a JSON Array of taint tolerations,
@@ -758,16 +675,6 @@
 # For example: `[{"effect":"NoExecute","key":"aNodeTaint","operator":"Equal","value":"aValue"}]`
 che.workspace.pod.tolerations_json=NULL
 
-<<<<<<< HEAD
-# The timeout for the asynchronous storage pod shutdown after stopping the last used workspace.
-# Value less or equal to 0 interpreted as disabling shutdown ability.
-che.infra.kubernetes.async.storage.shutdown_timeout_min=120
-
-# Defines the period with which the asynchronous storage pod stopping ability is performed. The default period is once in 30 minutes.
-che.infra.kubernetes.async.storage.shutdown_check_period_min=30
-
-=======
->>>>>>> 9f720012
 # Bitbucket endpoints used for factory integrations.
 # A comma separated list of Bitbucket server URLs or `NULL` if no integration is expected.
 che.integration.bitbucket.server_endpoints=NULL

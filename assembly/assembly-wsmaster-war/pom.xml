<?xml version="1.0" encoding="UTF-8"?>
<!--

    Copyright (c) 2012-2017 Codenvy, S.A.
    All rights reserved. This program and the accompanying materials
    are made available under the terms of the Eclipse Public License v1.0
    which accompanies this distribution, and is available at
    http://www.eclipse.org/legal/epl-v10.html

    Contributors:
      Codenvy, S.A. - initial API and implementation

-->
<project xmlns="http://maven.apache.org/POM/4.0.0" xmlns:xsi="http://www.w3.org/2001/XMLSchema-instance" xsi:schemaLocation="http://maven.apache.org/POM/4.0.0 http://maven.apache.org/maven-v4_0_0.xsd">
    <modelVersion>4.0.0</modelVersion>
    <parent>
        <artifactId>che-assembly-parent</artifactId>
        <groupId>org.eclipse.che</groupId>
        <version>5.13.0-SNAPSHOT</version>
    </parent>
    <artifactId>assembly-wsmaster-war</artifactId>
    <packaging>war</packaging>
    <name>Che IDE :: Compiling WS Master WAR</name>
    <properties>
        <generated.sources.directory>${project.build.directory}/generated-sources/gen</generated.sources.directory>
        <project.build.sourceEncoding>UTF-8</project.build.sourceEncoding>
    </properties>
    <dependencies>
        <dependency>
            <groupId>aopalliance</groupId>
            <artifactId>aopalliance</artifactId>
        </dependency>
        <dependency>
            <groupId>ch.qos.logback</groupId>
            <artifactId>logback-classic</artifactId>
        </dependency>
        <dependency>
            <groupId>com.google.guava</groupId>
            <artifactId>guava</artifactId>
        </dependency>
        <dependency>
            <groupId>com.google.inject</groupId>
            <artifactId>guice</artifactId>
        </dependency>
        <dependency>
            <groupId>com.google.inject.extensions</groupId>
            <artifactId>guice-assistedinject</artifactId>
        </dependency>
        <dependency>
            <groupId>com.google.inject.extensions</groupId>
            <artifactId>guice-multibindings</artifactId>
        </dependency>
        <dependency>
            <groupId>com.google.inject.extensions</groupId>
            <artifactId>guice-servlet</artifactId>
        </dependency>
        <dependency>
            <groupId>com.h2database</groupId>
            <artifactId>h2</artifactId>
        </dependency>
        <dependency>
            <groupId>javax.inject</groupId>
            <artifactId>javax.inject</artifactId>
        </dependency>
        <dependency>
            <groupId>org.eclipse.che</groupId>
            <artifactId>exec-agent</artifactId>
        </dependency>
        <dependency>
            <groupId>org.eclipse.che</groupId>
<<<<<<< HEAD
            <artifactId>infrastructure-docker</artifactId>
=======
            <artifactId>git-credentials-agent</artifactId>
>>>>>>> ac2f3956
        </dependency>
        <dependency>
            <groupId>org.eclipse.che</groupId>
            <artifactId>ls-csharp-agent</artifactId>
        </dependency>
        <dependency>
            <groupId>org.eclipse.che</groupId>
            <artifactId>ls-json-agent</artifactId>
        </dependency>
        <dependency>
            <groupId>org.eclipse.che</groupId>
            <artifactId>ls-php-agent</artifactId>
        </dependency>
        <dependency>
            <groupId>org.eclipse.che</groupId>
            <artifactId>ls-python-agent</artifactId>
        </dependency>
        <dependency>
            <groupId>org.eclipse.che</groupId>
            <artifactId>ls-typescript-agent</artifactId>
        </dependency>
        <dependency>
            <groupId>org.eclipse.che</groupId>
            <artifactId>ssh-agent</artifactId>
        </dependency>
        <dependency>
            <groupId>org.eclipse.che</groupId>
            <artifactId>terminal-agent</artifactId>
        </dependency>
        <dependency>
            <groupId>org.eclipse.che</groupId>
            <artifactId>unison-agent</artifactId>
        </dependency>
        <dependency>
            <groupId>org.eclipse.che.core</groupId>
            <artifactId>che-core-api-agent</artifactId>
        </dependency>
        <dependency>
            <groupId>org.eclipse.che.core</groupId>
            <artifactId>che-core-api-auth</artifactId>
        </dependency>
        <dependency>
            <groupId>org.eclipse.che.core</groupId>
            <artifactId>che-core-api-core</artifactId>
        </dependency>
        <dependency>
            <groupId>org.eclipse.che.core</groupId>
            <artifactId>che-core-api-factory</artifactId>
        </dependency>
        <dependency>
            <groupId>org.eclipse.che.core</groupId>
            <artifactId>che-core-api-project-templates</artifactId>
        </dependency>
        <dependency>
            <groupId>org.eclipse.che.core</groupId>
            <artifactId>che-core-api-project-templates-shared</artifactId>
        </dependency>
        <dependency>
            <groupId>org.eclipse.che.core</groupId>
            <artifactId>che-core-api-ssh</artifactId>
        </dependency>
        <dependency>
            <groupId>org.eclipse.che.core</groupId>
            <artifactId>che-core-api-ssh-shared</artifactId>
        </dependency>
        <dependency>
            <groupId>org.eclipse.che.core</groupId>
            <artifactId>che-core-api-system</artifactId>
        </dependency>
        <dependency>
            <groupId>org.eclipse.che.core</groupId>
            <artifactId>che-core-api-user</artifactId>
        </dependency>
        <dependency>
            <groupId>org.eclipse.che.core</groupId>
            <artifactId>che-core-api-workspace</artifactId>
        </dependency>
        <dependency>
            <groupId>org.eclipse.che.core</groupId>
            <artifactId>che-core-commons-inject</artifactId>
        </dependency>
        <dependency>
            <groupId>org.eclipse.che.core</groupId>
            <artifactId>che-core-db</artifactId>
        </dependency>
        <dependency>
            <groupId>org.eclipse.che.core</groupId>
            <artifactId>che-core-db-vendor-h2</artifactId>
        </dependency>
        <dependency>
            <groupId>org.eclipse.che.core</groupId>
            <artifactId>che-core-sql-schema</artifactId>
        </dependency>
        <dependency>
            <groupId>org.eclipse.che.core</groupId>
            <artifactId>wsagent</artifactId>
        </dependency>
        <dependency>
            <groupId>org.eclipse.che.core</groupId>
            <artifactId>wsmaster-local</artifactId>
        </dependency>
        <dependency>
            <groupId>org.eclipse.che.lib</groupId>
            <artifactId>che-swagger-module</artifactId>
        </dependency>
        <dependency>
            <groupId>org.eclipse.che.plugin</groupId>
            <artifactId>che-plugin-docker-client</artifactId>
        </dependency>
        <!--FIXME: spi-->
        <!--<dependency>-->
        <!--<groupId>org.eclipse.che.plugin</groupId>-->
        <!--<artifactId>che-plugin-docker-compose</artifactId>-->
        <!--</dependency>-->
        <dependency>
            <groupId>org.eclipse.che.plugin</groupId>
            <artifactId>che-plugin-docker-machine</artifactId>
        </dependency>
        <dependency>
            <groupId>org.eclipse.che.plugin</groupId>
            <artifactId>che-plugin-github-factory-resolver</artifactId>
        </dependency>
        <dependency>
            <groupId>org.eclipse.che.plugin</groupId>
            <artifactId>che-plugin-github-oauth2</artifactId>
        </dependency>
        <dependency>
            <groupId>org.eclipse.che.plugin</groupId>
            <artifactId>che-plugin-github-shared</artifactId>
        </dependency>
        <!--FIXME: spi-->
        <!--<dependency>-->
        <!--<groupId>org.eclipse.che.plugin</groupId>-->
        <!--<artifactId>che-plugin-machine-ext-server</artifactId>-->
        <!--</dependency>-->
        <dependency>
            <groupId>org.eclipse.che.plugin</groupId>
            <artifactId>che-plugin-maven-wsmaster</artifactId>
        </dependency>
        <dependency>
            <groupId>org.eclipse.che.plugin</groupId>
            <artifactId>che-plugin-openshift-client</artifactId>
        </dependency>
        <dependency>
            <groupId>org.eclipse.che.plugin</groupId>
            <artifactId>che-plugin-ssh-machine</artifactId>
        </dependency>
        <dependency>
            <groupId>org.eclipse.che.plugin</groupId>
            <artifactId>che-plugin-traefik-docker</artifactId>
        </dependency>
        <dependency>
            <groupId>org.eclipse.che.plugin</groupId>
            <artifactId>che-plugin-url-factory</artifactId>
        </dependency>
        <dependency>
            <groupId>org.eclipse.persistence</groupId>
            <artifactId>eclipselink</artifactId>
        </dependency>
        <dependency>
            <groupId>org.everrest</groupId>
            <artifactId>everrest-core</artifactId>
        </dependency>
        <dependency>
            <groupId>org.everrest</groupId>
            <artifactId>everrest-integration-guice</artifactId>
        </dependency>
        <dependency>
            <groupId>org.everrest</groupId>
            <artifactId>everrest-websockets</artifactId>
        </dependency>
        <dependency>
            <groupId>org.flywaydb</groupId>
            <artifactId>flyway-core</artifactId>
        </dependency>
        <dependency>
            <groupId>org.slf4j</groupId>
            <artifactId>jcl-over-slf4j</artifactId>
        </dependency>
        <dependency>
            <groupId>org.slf4j</groupId>
            <artifactId>jul-to-slf4j</artifactId>
        </dependency>
        <dependency>
            <groupId>org.slf4j</groupId>
            <artifactId>log4j-over-slf4j</artifactId>
        </dependency>
        <dependency>
            <groupId>javax.servlet</groupId>
            <artifactId>javax.servlet-api</artifactId>
            <scope>provided</scope>
        </dependency>
        <dependency>
            <groupId>javax.websocket</groupId>
            <artifactId>javax.websocket-api</artifactId>
            <scope>provided</scope>
        </dependency>
        <dependency>
            <groupId>org.apache.tomcat</groupId>
            <artifactId>tomcat-catalina</artifactId>
            <scope>provided</scope>
        </dependency>
        <dependency>
            <groupId>org.eclipse.che.core</groupId>
            <artifactId>che-core-commons-test</artifactId>
            <scope>test</scope>
        </dependency>
        <dependency>
            <groupId>org.mockito</groupId>
            <artifactId>mockito-all</artifactId>
            <scope>test</scope>
        </dependency>
        <dependency>
            <groupId>org.testng</groupId>
            <artifactId>testng</artifactId>
            <scope>test</scope>
        </dependency>
    </dependencies>
    <build>
        <resources>
            <resource>
                <directory>src/main/resources</directory>
            </resource>
        </resources>
        <plugins>
            <plugin>
                <groupId>org.apache.maven.plugins</groupId>
                <artifactId>maven-dependency-plugin</artifactId>
                <executions>
                    <execution>
                        <id>analyze</id>
                        <configuration>
                            <skip>true</skip>
                        </configuration>
                    </execution>
                    <execution>
                        <id>resource-dependencies</id>
                        <phase>process-test-resources</phase>
                        <goals>
                            <goal>unpack-dependencies</goal>
                        </goals>
                        <configuration>
                            <includeArtifactIds>che-core-sql-schema</includeArtifactIds>
                            <includes>che-schema/</includes>
                            <outputDirectory>${project.build.directory}</outputDirectory>
                        </configuration>
                    </execution>
                </executions>
            </plugin>
            <plugin>
                <groupId>org.apache.maven.plugins</groupId>
                <artifactId>maven-war-plugin</artifactId>
                <configuration>
                    <packagingExcludes>WEB-INF/lib/**gwt**, WEB-INF/lib/jsr305*.jar</packagingExcludes>
                </configuration>
            </plugin>
            <!-- Source Generator invocation -->
            <plugin>
                <groupId>org.codehaus.mojo</groupId>
                <artifactId>build-helper-maven-plugin</artifactId>
                <executions>
                    <execution>
                        <id>add-source</id>
                        <phase>generate-sources</phase>
                        <goals>
                            <goal>add-source</goal>
                        </goals>
                        <configuration>
                            <sources>
                                <source>${generated.sources.directory}</source>
                            </sources>
                        </configuration>
                    </execution>
                </executions>
            </plugin>
        </plugins>
    </build>
</project><|MERGE_RESOLUTION|>--- conflicted
+++ resolved
@@ -68,11 +68,11 @@
         </dependency>
         <dependency>
             <groupId>org.eclipse.che</groupId>
-<<<<<<< HEAD
+            <artifactId>git-credentials-agent</artifactId>
+        </dependency>
+        <dependency>
+            <groupId>org.eclipse.che</groupId>
             <artifactId>infrastructure-docker</artifactId>
-=======
-            <artifactId>git-credentials-agent</artifactId>
->>>>>>> ac2f3956
         </dependency>
         <dependency>
             <groupId>org.eclipse.che</groupId>

/*
 * Copyright (c) 2012-2021 Red Hat, Inc.
 * This program and the accompanying materials are made
 * available under the terms of the Eclipse Public License 2.0
 * which is available at https://www.eclipse.org/legal/epl-2.0/
 *
 * SPDX-License-Identifier: EPL-2.0
 *
 * Contributors:
 *   Red Hat, Inc. - initial API and implementation
 */
package org.eclipse.che.workspace.infrastructure.kubernetes.namespace;

import static java.util.Collections.singletonList;

import io.fabric8.kubernetes.api.model.HasMetadata;
import io.fabric8.kubernetes.api.model.KubernetesResourceList;
import io.fabric8.kubernetes.api.model.ServiceAccountBuilder;
import io.fabric8.kubernetes.client.KubernetesClient;
import io.fabric8.kubernetes.client.dsl.MixedOperation;
import io.fabric8.kubernetes.client.dsl.Resource;
import java.util.Arrays;
import java.util.List;
import java.util.Set;
import java.util.function.Function;
import org.eclipse.che.api.user.server.PreferenceManager;
import org.eclipse.che.api.user.server.UserManager;
import org.eclipse.che.api.workspace.server.spi.InfrastructureException;
import org.eclipse.che.workspace.infrastructure.kubernetes.CheServerKubernetesClientFactory;
import org.eclipse.che.workspace.infrastructure.kubernetes.KubernetesClientFactory;
import org.eclipse.che.workspace.infrastructure.kubernetes.util.KubernetesSharedPool;
import org.slf4j.Logger;
import org.slf4j.LoggerFactory;

/**
 * This class implements the logic for creating the roles and role bindings for the workspace
 * service account. Because of the differences between Kubernetes and OpenShift we need to use a lot
 * of generic params.
 *
 * @param <Client> the type of the client to use
 * @param <R> the Role type
 * @param <B> the RoleBinding type
 */
public abstract class AbstractWorkspaceServiceAccount<
    Client extends KubernetesClient, R extends HasMetadata, B extends HasMetadata> {
  private static final Logger LOG = LoggerFactory.getLogger(AbstractWorkspaceServiceAccount.class);
  public static final String EXEC_ROLE_NAME = "exec";
  public static final String VIEW_ROLE_NAME = "workspace-view";
  public static final String METRICS_ROLE_NAME = "workspace-metrics";

  protected final String namespace;
  protected final String serviceAccountName;
  private final ClientFactory<Client> clientFactory;
  private final String workspaceId;
  private final Set<String> clusterRoleNames;
  private final Function<
          Client, MixedOperation<R, ? extends KubernetesResourceList<R>, ? extends Resource<R>>>
      roles;
  private final Function<
          Client, MixedOperation<B, ? extends KubernetesResourceList<B>, ? extends Resource<B>>>
      roleBindings;

  protected AbstractWorkspaceServiceAccount(
      String workspaceId,
      String namespace,
      String serviceAccountName,
      Set<String> clusterRoleNames,
      ClientFactory<Client> clientFactory,
      Function<
              Client, MixedOperation<R, ? extends KubernetesResourceList<R>, ? extends Resource<R>>>
          roles,
      Function<
              Client, MixedOperation<B, ? extends KubernetesResourceList<B>, ? extends Resource<B>>>
          roleBindings) {
    this.workspaceId = workspaceId;
    this.namespace = namespace;
    this.serviceAccountName = serviceAccountName;
    this.clusterRoleNames = clusterRoleNames;
    this.clientFactory = clientFactory;
    this.roles = roles;
    this.roleBindings = roleBindings;
  }

  /**
   * Make sure that workspace service account exists and has `view` and `exec` role bindings, as
   * well as create workspace-view and exec roles in namespace scope
   *
   * @throws InfrastructureException when any exception occurred
   */
  public void prepare() throws InfrastructureException {
    Client k8sClient = clientFactory.create(workspaceId);
    if (k8sClient.serviceAccounts().inNamespace(namespace).withName(serviceAccountName).get()
        == null) {
      createWorkspaceServiceAccount(k8sClient);
    }
    ensureImplicitRolesWithBindings(k8sClient);
    ensureExplicitClusterRoleBindings(k8sClient);
  }

  /**
   * Creates implicit Roles and RoleBindings for workspace ServiceAccount that we need to have fully
   * working workspaces with this SA.
   *
   * <p>creates {@code <sa>-exec} and {@code <sa>-view}
   */
  private void ensureImplicitRolesWithBindings(Client k8sClient) {
    // exec role
    ensureRoleWithBinding(
        k8sClient,
        EXEC_ROLE_NAME,
        singletonList("pods/exec"),
        singletonList(""),
        singletonList("create"),
        serviceAccountName + "-exec");

    // view role
    ensureRoleWithBinding(
        k8sClient,
        VIEW_ROLE_NAME,
        Arrays.asList("pods", "services"),
        singletonList(""),
        singletonList("list"),
        serviceAccountName + "-view");

    // metrics role
    ensureRoleWithBinding(
        k8sClient,
        METRICS_ROLE_NAME,
        Arrays.asList("pods", "nodes"),
        singletonList("metrics.k8s.io"),
        Arrays.asList("list", "get", "watch"),
        serviceAccountName + "-metrics");
<<<<<<< HEAD

    // secrets role
    ensureRoleWithBinding(
        k8sClient,
        SECRETS_ROLE_NAME,
        Arrays.asList("secrets"),
        singletonList(""),
        Arrays.asList("list", "create", "delete"),
        serviceAccountName + "-secrets");
=======
>>>>>>> 7a816931
  }

  private void ensureRoleWithBinding(
      Client k8sClient,
      String roleName,
      List<String> resources,
      List<String> apiGroups,
      List<String> verbs,
      String bindingName) {
    ensureRole(k8sClient, roleName, resources, apiGroups, verbs);
    //noinspection unchecked
    roleBindings
        .apply(k8sClient)
        .inNamespace(namespace)
        .createOrReplace(createRoleBinding(roleName, bindingName, false));
  }

  /**
   * Creates workspace ServiceAccount ClusterRoleBindings that are defined in
   * 'che.infra.kubernetes.workspace_sa_cluster_roles' property.
   *
   * @see KubernetesNamespaceFactory#KubernetesNamespaceFactory(String, String, String, boolean,
   *     boolean, String, String, KubernetesClientFactory, CheServerKubernetesClientFactory,
   *     UserManager, PreferenceManager, KubernetesSharedPool)
   */
  private void ensureExplicitClusterRoleBindings(Client k8sClient) {
    // If the user specified an additional cluster roles for the workspace,
    // create a role binding for them too
    int idx = 0;
    for (String clusterRoleName : this.clusterRoleNames) {
      if (k8sClient.rbac().clusterRoles().withName(clusterRoleName).get() != null) {
        //noinspection unchecked
        roleBindings
            .apply(k8sClient)
            .inNamespace(namespace)
            .createOrReplace(
                createRoleBinding(clusterRoleName, serviceAccountName + "-cluster" + idx++, true));
      } else {
        LOG.warn(
            "Unable to find the cluster role {}. Skip creating custom role binding.",
            clusterRoleName);
      }
    }
  }

  /**
   * Builds a new role in the configured namespace but does not persist it.
   *
   * @param name the name of the role
   * @param resources the resources the role grants access to
   * @param verbs the verbs the role allows
   * @return the role object for the given type of Client
   */
  protected abstract R buildRole(
      String name, List<String> resources, List<String> apiGroups, List<String> verbs);

  /**
   * Builds a new role binding but does not persist it.
   *
   * @param roleName the name of the role to bind to
   * @param bindingName the name of the binding
   * @param clusterRole whether the binding is for a cluster role or to a role in the namespace
   * @return
   */
  protected abstract B createRoleBinding(String roleName, String bindingName, boolean clusterRole);

  private void createWorkspaceServiceAccount(Client k8sClient) {
    k8sClient
        .serviceAccounts()
        .inNamespace(namespace)
        .createOrReplace(
            new ServiceAccountBuilder()
                .withAutomountServiceAccountToken(true)
                .withNewMetadata()
                .withName(serviceAccountName)
                .endMetadata()
                .build());
  }

  private void ensureRole(
      Client k8sClient,
      String name,
      List<String> resources,
      List<String> apiGroups,
      List<String> verbs) {
    //noinspection unchecked
    roles
        .apply(k8sClient)
        .inNamespace(namespace)
        .createOrReplace(buildRole(name, resources, apiGroups, verbs));
  }

  public interface ClientFactory<C extends KubernetesClient> {

    C create(String workspaceId) throws InfrastructureException;
  }
}<|MERGE_RESOLUTION|>--- conflicted
+++ resolved
@@ -130,18 +130,6 @@
         singletonList("metrics.k8s.io"),
         Arrays.asList("list", "get", "watch"),
         serviceAccountName + "-metrics");
-<<<<<<< HEAD
-
-    // secrets role
-    ensureRoleWithBinding(
-        k8sClient,
-        SECRETS_ROLE_NAME,
-        Arrays.asList("secrets"),
-        singletonList(""),
-        Arrays.asList("list", "create", "delete"),
-        serviceAccountName + "-secrets");
-=======
->>>>>>> 7a816931
   }
 
   private void ensureRoleWithBinding(

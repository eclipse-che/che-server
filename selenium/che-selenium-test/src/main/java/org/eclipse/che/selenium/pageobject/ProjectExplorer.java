/*
 * Copyright (c) 2012-2017 Red Hat, Inc.
 * All rights reserved. This program and the accompanying materials
 * are made available under the terms of the Eclipse Public License v1.0
 * which accompanies this distribution, and is available at
 * http://www.eclipse.org/legal/epl-v10.html
 *
 * Contributors:
 *   Red Hat, Inc. - initial API and implementation
 */
package org.eclipse.che.selenium.pageobject;

import static org.eclipse.che.selenium.core.constant.TestTimeoutsConstants.ELEMENT_TIMEOUT_SEC;
import static org.eclipse.che.selenium.core.constant.TestTimeoutsConstants.EXPECTED_MESS_IN_CONSOLE_SEC;
import static org.eclipse.che.selenium.core.constant.TestTimeoutsConstants.LOADER_TIMEOUT_SEC;
import static org.eclipse.che.selenium.core.constant.TestTimeoutsConstants.LOAD_PAGE_TIMEOUT_SEC;
import static org.eclipse.che.selenium.core.constant.TestTimeoutsConstants.MULTIPLE;
import static org.eclipse.che.selenium.core.constant.TestTimeoutsConstants.REDRAW_UI_ELEMENTS_TIMEOUT_SEC;
import static org.eclipse.che.selenium.core.constant.TestTimeoutsConstants.WIDGET_TIMEOUT_SEC;

import com.google.inject.Inject;
import com.google.inject.Singleton;
import java.util.Arrays;
import java.util.List;
import java.util.stream.Collectors;
import org.eclipse.che.selenium.core.SeleniumWebDriver;
import org.eclipse.che.selenium.core.action.ActionsFactory;
import org.eclipse.che.selenium.core.constant.TestMenuCommandsConstants;
import org.eclipse.che.selenium.core.constant.TestProjectExplorerContextMenuConstants;
import org.eclipse.che.selenium.core.constant.TestTimeoutsConstants;
import org.eclipse.che.selenium.core.utils.WaitUtils;
import org.openqa.selenium.By;
import org.openqa.selenium.JavascriptExecutor;
import org.openqa.selenium.Keys;
import org.openqa.selenium.NoSuchElementException;
import org.openqa.selenium.StaleElementReferenceException;
import org.openqa.selenium.WebElement;
import org.openqa.selenium.interactions.Action;
import org.openqa.selenium.interactions.Actions;
import org.openqa.selenium.support.FindBy;
import org.openqa.selenium.support.PageFactory;
import org.openqa.selenium.support.ui.ExpectedConditions;
import org.openqa.selenium.support.ui.WebDriverWait;
import org.slf4j.Logger;
import org.slf4j.LoggerFactory;

/** @author Zaryana Dombrovskaya */
@Singleton
public class ProjectExplorer {

  private static final Logger LOG = LoggerFactory.getLogger(ProjectExplorer.class);

  private final SeleniumWebDriver seleniumWebDriver;
  private final Loader loader;
  private final ActionsFactory actionsFactory;
  private final NavigateToFile navigateToFile;
  private final Menu menu;
  private final CodenvyEditor editor;

  @Inject
  public ProjectExplorer(
      SeleniumWebDriver seleniumWebDriver,
      Loader loader,
      ActionsFactory actionsFactory,
      NavigateToFile navigateToFile,
      Menu menu,
      CodenvyEditor editor) {
    this.seleniumWebDriver = seleniumWebDriver;
    this.loader = loader;
    this.actionsFactory = actionsFactory;
    this.navigateToFile = navigateToFile;
    this.menu = menu;
    this.editor = editor;
    PageFactory.initElements(seleniumWebDriver, this);
  }

  public interface CommandsGoal {
    String COMMON = "gwt-debug-contextMenu/Commands/goal_Common";
    String BUILD = "gwt-debug-contextMenu/Commands/goal_Build";
    String RUN = "gwt-debug-contextMenu/Commands/goal_Run";
  }

  public interface PROJECT_EXPLORER_CONTEXT_MENU_MAVEN {
    String REIMPORT = "contextMenu/Maven/Reimport";
  }

  public interface FileWatcherExcludeOperations {
    String ADD_TO_FILE_WATCHER_EXCLUDES = "contextMenu/Add to File Watcher excludes";
    String REMOVE_FROM_FILE_WATCHER_EXCLUDES = "contextMenu/Remove from File Watcher excludes";
  }

  private interface Locators {
    String PROJECT_EXPLORER_TREE_ITEMS = "gwt-debug-projectTree";
    String EXPLORER_RIGHT_TAB_ID = "gwt-debug-partButton-Explorer";
    String CONTEXT_MENU_ID = "gwt-debug-contextMenu/newGroup";
    String GO_BACK_BUTTON = "gwt-debug-goBackButton";
    String COLLAPSE_ALL_BUTTON = "gwt-debug-collapseAllButton";
    String ALL_PROJECTS_XPATH = "//div[@path=@project]";
    String REFRESH_BUTTON_ID = "gwt-debug-refreshSelectedPath";
    String PROJECT_EXPLORER_TAB_IN_THE_LEFT_PANEL =
        "//div[@id='gwt-debug-navPanel']//div[@id='gwt-debug-partButton-Projects']";
  }

  public interface FolderTypes {
    String SIMPLE_FOLDER = "simpleFolder";
    String PROJECT_FOLDER = "projectFolder";
    String JAVA_SOURCE_FOLDER = "javaSourceFolder";
  }

  public interface ProjectExplorerOptionsMenuItem {
    String MAXIMIZE = "contextMenu/Maximize";
    String MINIMIZE = "contextMenu/Minimize";
    String COLLAPSE_ALL = "contextMenu/Collapse All";
    String REFRESH_MAIN = "contextMenu/Refresh 'main'";
    String LINK_WITH_EDITOR = "contextMenu/Link with editor";
  }

  @FindBy(id = Locators.PROJECT_EXPLORER_TREE_ITEMS)
  WebElement projectExplorerTree;

  @FindBy(id = Locators.EXPLORER_RIGHT_TAB_ID)
  WebElement projectExplorerTab;

  @FindBy(id = Locators.GO_BACK_BUTTON)
  WebElement goBackBtn;

  @FindBy(id = Locators.COLLAPSE_ALL_BUTTON)
  WebElement collapseAllBtn;

  @FindBy(xpath = Locators.ALL_PROJECTS_XPATH)
  WebElement allProjects;

  @FindBy(id = Locators.REFRESH_BUTTON_ID)
  WebElement refreshProjectButton;

  @FindBy(xpath = Locators.PROJECT_EXPLORER_TAB_IN_THE_LEFT_PANEL)
  WebElement projectExplorerTabInTheLeftPanel;

  public void clickOnProjectExplorerOptionsButton() {
    new WebDriverWait(seleniumWebDriver, REDRAW_UI_ELEMENTS_TIMEOUT_SEC)
        .until(
            ExpectedConditions.visibilityOfElementLocated(
                By.xpath(
                    "//div[@id='gwt-debug-navPanel']//div[@name='workBenchIconPartStackOptions']")))
        .click();
  }

  public void clickOnOptionsMenuItem(String menuID) {
    new WebDriverWait(seleniumWebDriver, REDRAW_UI_ELEMENTS_TIMEOUT_SEC)
        .until(
            ExpectedConditions.elementToBeClickable(
                By.xpath(String.format("//nobr[@id='%s']", menuID))))
        .click();
  }

  /** wait appearance of the IDE Project Explorer */
  public void waitProjectExplorer() {
    new WebDriverWait(seleniumWebDriver, EXPECTED_MESS_IN_CONSOLE_SEC)
        .until(ExpectedConditions.visibilityOf(projectExplorerTree));
  }

  /** press on the project explorer tab */
  public void clickOnProjectExplorerTab() {
    new WebDriverWait(seleniumWebDriver, REDRAW_UI_ELEMENTS_TIMEOUT_SEC)
        .until(ExpectedConditions.visibilityOf(projectExplorerTab))
        .click();
  }

  /**
   * wait project explorer and click on empty area
   *
   * @param timeOutForWaiting defined timeout for appearance project explorer page
   */
  public void clickOnEmptyAreaOfProjectTree(int timeOutForWaiting) {
    waitProjectExplorer(timeOutForWaiting);
    projectExplorerTree.click();
  }

  /**
   * wait appearance of the IDE Project Explorer
   *
   * @param timeout user timeout
   */
  public void waitProjectExplorer(int timeout) {
    new WebDriverWait(seleniumWebDriver, timeout)
        .until(ExpectedConditions.visibilityOf(projectExplorerTree));
  }

  /**
   * wait item in project explorer with path (For Example in project with name:'Test' presents
   * folder 'src' and there is present locates file 'pom.xml' path will be next:'Test/src/pom.xml')
   * Note! in this method visibility is not checked
   *
   * @param path
   */
  public void waitItem(String path) {
    String locator = "//div[@path='/%s']";
    loader.waitOnClosed();
    new WebDriverWait(seleniumWebDriver, TestTimeoutsConstants.EXPECTED_MESS_IN_CONSOLE_SEC)
        .until(ExpectedConditions.presenceOfElementLocated(By.xpath(String.format(locator, path))));
    loader.waitOnClosed();
  }

  /**
   * wait item in project explorer with customized timeout (For Example in project with name:'Test'
   * presents folder 'src' and there is present locates file 'pom.xpl' path will be
   * next:'Test/src/pom.xml')
   *
   * @param path
   * @param timeout user timeout
   */
  public void waitItem(String path, int timeout) {
    String locator = "//div[@path='/" + path + "']";
    new WebDriverWait(seleniumWebDriver, timeout)
        .until(ExpectedConditions.presenceOfElementLocated(By.xpath(locator)));
  }

  /**
   * wait until library will be present in External Libraries
   *
   * @param libraryName name of library
   */
  public void waitLibraryIsPresent(String libraryName) {
    new WebDriverWait(seleniumWebDriver, WIDGET_TIMEOUT_SEC)
        .until(
            ExpectedConditions.presenceOfElementLocated(
                By.xpath(String.format("//div[@synthetic='true'and @name='%s']", libraryName))));
  }

  /**
   * wait until library will be present in External Libraries
   *
   * @param libraryName name of library
   */
  public void waitLibraryIsNotPresent(String libraryName) {
    new WebDriverWait(seleniumWebDriver, WIDGET_TIMEOUT_SEC)
        .until(
            ExpectedConditions.invisibilityOfElementLocated(
                By.xpath(String.format("//div[@synthetic='true'and @name='%s']", libraryName))));
  }

  /**
   * wait visible item in project explorer with path (For Example in project with name:'Test'
   * presents folder 'src' and there is present locates file 'pom.xml' path will be
   * next:'Test/src/pom.xml')
   *
   * <p>With [string-length(text()) > 0] we will be sure 'div' not empty and contains some text here
   * we suggest it will be name of node but for now we don't check name to equals
   *
   * @param path
   */
  public void waitVisibleItem(String path) {
    String locator = "//div[@path='/" + path + "']//div[string-length(text()) > 0]";
    new WebDriverWait(seleniumWebDriver, ELEMENT_TIMEOUT_SEC)
        .until(ExpectedConditions.visibilityOfElementLocated(By.xpath(locator)));
  }

  /**
   * wait item will disappear in project explorer with path
   *
   * @param path path to item
   */
  public void waitItemIsDisappeared(String path) {
    String locator = "//div[@path='/" + path + "']/div";
    new WebDriverWait(seleniumWebDriver, LOADER_TIMEOUT_SEC)
        .until(ExpectedConditions.invisibilityOfElementLocated(By.xpath(locator)));
  }

  /**
   * wait item in project explorer tree area Note! Items must not repeat (for example: in a project
   * can be some folder. Into each folder can be a file with same name. This method will be track
   * only first item.)
   *
   * @param item
   */
  public void waitItemInVisibleArea(String item) {
    String locator = String.format("//div[@id='gwt-debug-projectTree']//div[text()='%s']", item);
    new WebDriverWait(seleniumWebDriver, LOAD_PAGE_TIMEOUT_SEC)
        .until(ExpectedConditions.visibilityOfElementLocated(By.xpath(locator)));
  }

  /**
   * wait item in project explorer tree area Note! Items must not repeat (for example: in a project
   * can be some folder. Into each folder can be a file with same name. This method will be track
   * only first item.)
   *
   * @param item
   */
  public void waitItemInVisibleArea(String item, final int timeOut) {
    new WebDriverWait(seleniumWebDriver, timeOut)
        .until(ExpectedConditions.visibilityOfElementLocated(By.name(item)));
  }

  /**
   * wait item is not in project explorer tree area Note! Items must not repeat (for example: in a
   * project can be some folder. Into each folder can be a file with same name. This method will be
   * track only first item.)
   *
   * @param item
   */
  public void waitItemIsNotPresentVisibleArea(String item) {
    new WebDriverWait(seleniumWebDriver, LOAD_PAGE_TIMEOUT_SEC)
        .until(ExpectedConditions.invisibilityOfElementLocated(By.name(item)));
  }

  /**
   * select item in project explorer with path For Example in project with name:'Test' presents
   * folder 'src' and there is present locates file 'pom.xml' path will be next:'Test/src/pom.xml')
   *
   * @param path full path to project item
   */
  public void selectItem(String path) {
    String locator = "//div[@path='/" + path + "']/div";
    waitItem(path);
    WebElement item = seleniumWebDriver.findElement(By.xpath(locator));
    item.click();
  }

  /**
   * select item in project explorer with path, with user timeout for waiting of the item For
   * Example in project with name:'Test' presents folder 'src' and there is present locates file
   * 'pom.xpl' path will be next:'Test/src/pom.xml')
   *
   * @param path full path to project item
   * @param timeoutForWaitingItem user timeout for waiting expected item in the Project Explorer
   *     tree
   */
  public void selectItem(String path, int timeoutForWaitingItem) {
    String locator = "//div[@path='/" + path + "']/div";
    waitItem(path, timeoutForWaitingItem);
    WebElement item = seleniumWebDriver.findElement(By.xpath(locator));
    item.click();
  }

  /**
   * select item in project explorer with 'name' attribute This is mean if will be two same files in
   * the different folders, will be selected file, that first in the DOM
   *
   * @param item
   */
  public void selectVisibleItem(String item) {
    String locator = "//div[@name='" + item + "']/div";
    new WebDriverWait(seleniumWebDriver, REDRAW_UI_ELEMENTS_TIMEOUT_SEC)
        .until(ExpectedConditions.visibilityOfElementLocated(By.xpath(locator)))
        .click();
  }

  /** wait external maven Libraries relative module */
  public void waitLibraries(String modulePath) {
    String locator = "//div [@name='External Libraries' and @project='/" + modulePath + "']";
    new WebDriverWait(seleniumWebDriver, 10)
        .until(ExpectedConditions.visibilityOfElementLocated(By.xpath(locator)));
  }

  /** wait disappearance external maven Libraries relative module */
  public void waitLibrariesIsNotPresent(String modulePath) {
    String locator = "//div [@name='External Libraries' and @project='/" + modulePath + "']";
    new WebDriverWait(seleniumWebDriver, 10)
        .until(ExpectedConditions.invisibilityOfElementLocated(By.xpath(locator)));
  }

  /** select external maven Library relative module */
  public void selectLibraries(String modulePath) {
    String locator = "//div [@name='External Libraries' and @project='/" + modulePath + "']";
    new WebDriverWait(seleniumWebDriver, 10)
        .until(ExpectedConditions.visibilityOfElementLocated(By.xpath(locator)))
        .click();
  }

  /**
   * select item in project explorer with path For Example in project with name:'Test' presents
   * folder 'src' and there is present locates file 'pom.xpl' path will be next:'Test/src/pom.xml')
   *
   * @param path
   */
  public void scrollAndselectItem(String path) {
    waitItem(path);
    String locator = "//div[@path='/" + path + "']/div";
    WebElement item = seleniumWebDriver.findElement(By.xpath(locator));
    actionsFactory.createAction(seleniumWebDriver).moveToElement(item).click().perform();
  }

  /**
   * open a item using full path of root folder the project
   *
   * @param path
   */
  public void openItemByPath(String path) {
    waitItem(path);
    String locator = "//div[@path='/%s']/div";
    WebElement item =
        new WebDriverWait(seleniumWebDriver, REDRAW_UI_ELEMENTS_TIMEOUT_SEC)
            .until(
                ExpectedConditions.visibilityOfElementLocated(
                    By.xpath(String.format(locator, path))));
    try {

      item.click();
      actionsFactory.createAction(seleniumWebDriver).doubleClick(item).perform();
    }
    //sometimes an element in the project explorer may be is not attached to the DOM. We should refresh all items.
    catch (StaleElementReferenceException ex) {
      LOG.error(ex.getLocalizedMessage(), ex);
      clickOnRefreshTreeButton();
      item.click();
      actionsFactory.createAction(seleniumWebDriver).doubleClick(item).perform();
    }
    loader.waitOnClosed();
  }

  /**
   * open item with double click in visible area (this mean if we have in project explorer several
   * items with same name: in folder /webapp and in folder /src. And the folders are opened, will be
   * opened first item). If we need open item in concrete folder use method openItemByPath
   *
   * @param visibleItem
   */
  public void openItemByVisibleNameInExplorer(String visibleItem) {
    loader.waitOnClosed();
    waitItemInVisibleArea(visibleItem);
    String locator =
        String.format("//div[@id='gwt-debug-projectTree']//div[text()='%s']", visibleItem);
    WebElement item = seleniumWebDriver.findElement(By.xpath(locator));
    item.click();
    actionsFactory.createAction(seleniumWebDriver).doubleClick(item).perform();
    loader.waitOnClosed();
  }

  /**
   * open visible package by double click in the Project Explorer tree
   *
   * @param packageName
   */
  public void openVisiblePackage(String packageName) {
    String locator = "//div[text()='" + packageName + "']";
    new WebDriverWait(seleniumWebDriver, LOAD_PAGE_TIMEOUT_SEC)
        .until(ExpectedConditions.visibilityOfElementLocated(By.xpath(locator)));
    WebElement visiblePacksge = seleniumWebDriver.findElement(By.xpath(locator));
    actionsFactory.createAction(seleniumWebDriver).doubleClick(visiblePacksge).perform();
  }

  /**
   * wait disappearance the item in codenvy project explorer
   *
   * @param pathToItem full path to item in the codenvy project explorer
   */
  public void waitDisappearItemByPath(String pathToItem) {
    String locator = "//div[@path='/" + pathToItem + "']";
    new WebDriverWait(seleniumWebDriver, ELEMENT_TIMEOUT_SEC)
        .until(ExpectedConditions.invisibilityOfElementLocated(By.xpath(locator)));
  }

  /**
   * wait defined folder by user Path
   *
   * @param pathToFolder the path to folder (fpr example: TestProject/src/main/test )
   * @param typeFolder type folder in java project may be simple folder, projectFolder and
   *     javaSource folder. We can use this types from ProjectExlorer.FolderTypes public interface.
   */
  public void waitFolderDefinedTypeOfFolderByPath(String pathToFolder, String typeFolder) {
    String locator =
        "//div[@path='/"
            + pathToFolder
            + "']//*[local-name() = 'svg' and @id='"
            + typeFolder
            + "']";
    new WebDriverWait(seleniumWebDriver, LOAD_PAGE_TIMEOUT_SEC)
        .until(ExpectedConditions.visibilityOfElementLocated(By.xpath(locator)));
  }

  /**
   * wait removing item from DOM
   *
   * @param pathToItem full path to item in the codenvy project explorer
   */
  public void waitRemoveItemsByPath(String pathToItem) {
    String locator = "//div[@path='/" + pathToItem + "']";
    new WebDriverWait(seleniumWebDriver, 10)
        .until(
            ExpectedConditions.not(
                ExpectedConditions.presenceOfAllElementsLocatedBy(By.xpath(locator))));
  }

  /**
   * context menu on item with specified name
   *
   * @param path
   */
  public void openContextMenuByPathSelectedItem(String path) {
    String locator = "//div[@path='/" + path + "']/div";
    new WebDriverWait(seleniumWebDriver, LOAD_PAGE_TIMEOUT_SEC)
        .until(ExpectedConditions.visibilityOfElementLocated(By.xpath(locator)));
    WebElement node = seleniumWebDriver.findElement(By.xpath(locator));
    node.click();
    Actions act = actionsFactory.createAction(seleniumWebDriver);
    Action rClick = act.contextClick(node).build();
    rClick.perform();
    waitContextMenu();
  }

  /** wait for context menu. */
  public void waitContextMenu() {
    new WebDriverWait(seleniumWebDriver, WIDGET_TIMEOUT_SEC)
        .until(ExpectedConditions.visibilityOfElementLocated(By.id(Locators.CONTEXT_MENU_ID)));
  }

  /**
   * click on element from context menu by name
   *
   * @param item
   */
  public void clickOnItemInContextMenu(String item) {
    new WebDriverWait(seleniumWebDriver, LOAD_PAGE_TIMEOUT_SEC)
        .until(ExpectedConditions.visibilityOfElementLocated(By.id(item)))
        .click();
  }

  /**
   * Click on item in 'New' menu
   *
   * @param item item form {@code SubMenuNew}
   */
  public void clickOnNewContextMenuItem(String item) {
    WebElement menuItem = seleniumWebDriver.findElement(By.id(item));
    menuItem.click();
    waitContextMenuPopUpClosed();
  }

  public void waitContextMenuPopUpClosed() {
    new WebDriverWait(seleniumWebDriver, LOAD_PAGE_TIMEOUT_SEC)
        .until(ExpectedConditions.invisibilityOfElementLocated(By.id(Locators.CONTEXT_MENU_ID)));
  }

  /**
   * perform the multi-select by Ctrl keys
   *
   * @param path is the path to the selected item
   */
  public void selectMultiFilesByCtrlKeys(String path) {
    Actions actions = actionsFactory.createAction(seleniumWebDriver);
    actions.keyDown(Keys.CONTROL).perform();
    selectItem(path);
    actions.keyUp(Keys.CONTROL).perform();
  }

  /** click on the 'collapse all' in the project explorer */
<<<<<<< HEAD
  public void collapseProjectTreeByOptionsButton() {
    clickOnProjectExplorerOptionsButton();
    clickOnOptionsMenuItem(ProjectExplorerOptionsMenuItem.COLLAPSE_ALL);
=======
  public void clickCollapseAllButton() {
    new WebDriverWait(seleniumWebDriver, LOAD_PAGE_TIMEOUT_SEC)
        .until(ExpectedConditions.elementToBeClickable(collapseAllBtn));
    collapseAllBtn.click();
>>>>>>> be4dcd37
  }

  /** launch the 'Refactor Rename' form by keyboard after select a package or Java class */
  public void launchRefactorByKeyboard() {
    loader.waitOnClosed();
    Actions action = actionsFactory.createAction(seleniumWebDriver);
    action.keyDown(Keys.SHIFT).sendKeys(Keys.F6).keyUp(Keys.SHIFT).perform();
  }

  /** launch the 'Refactor Move' form by keyboard after select a package or Java class */
  public void launchRefactorMoveByKeyboard() {
    loader.waitOnClosed();
    actionsFactory.createAction(seleniumWebDriver).sendKeys(Keys.F6).perform();
  }

  /**
   * Returns all names of projects from tree of the project explorer
   *
   * @return list of names
   */
  public List<String> getNamesAllProjects() {
    List<WebElement> projects =
        new WebDriverWait(seleniumWebDriver, LOAD_PAGE_TIMEOUT_SEC)
            .until(
                ExpectedConditions.visibilityOfAllElementsLocatedBy(
                    By.xpath(Locators.ALL_PROJECTS_XPATH)));
    return projects
        .stream()
        .map((webElement) -> webElement.getAttribute("name"))
        .collect(Collectors.toList());
  }

  /**
   * Returns all names of items from tree of the project explorer
   *
   * @return list of items
   */
  public List<String> getNamesOfAllOpenItems() {
    List<String> result = Arrays.asList(projectExplorerTree.getText().split("\n"));
    return result;
  }

  /** perform right arrow key pressed in a browser */
  public void sendToItemRightArrowKey() {
    actionsFactory.createAction(seleniumWebDriver).sendKeys(Keys.RIGHT.toString()).perform();
  }

  /** perform left arrow key pressed in a browser */
  public void sendToItemLeftArrowKey() {
    actionsFactory.createAction(seleniumWebDriver).sendKeys(Keys.LEFT.toString()).perform();
  }

  /** perform up arrow key pressed in a browser */
  public void sendToItemUpArrowKey() {
    actionsFactory.createAction(seleniumWebDriver).sendKeys(Keys.UP.toString()).perform();
  }

  /** perform down arrow key pressed in a browser */
  public void sendToItemDownArrowKey() {
    actionsFactory.createAction(seleniumWebDriver).sendKeys(Keys.ARROW_DOWN.toString()).perform();
  }

  /** perform enter key pressed in a browser */
  public void sendToItemEnterKey() {
    actionsFactory.createAction(seleniumWebDriver).sendKeys(Keys.ENTER.toString()).perform();
  }

  /** wait refresh button and click this one */
  public void clickOnRefreshTreeButton() {
    new WebDriverWait(seleniumWebDriver, LOAD_PAGE_TIMEOUT_SEC)
        .until(ExpectedConditions.visibilityOf(refreshProjectButton))
        .click();
  }

  public void clickOnImportProjectLink(int userTimeout) {
    waitProjectExplorer();
    projectExplorerTree.findElement(By.xpath("//div[text()='Import Project...']")).click();
  }

  public void clickOnCreateProjectLink(int userTimeout) {
    waitProjectExplorer();
    projectExplorerTree.findElement(By.xpath("//div[text()='Create Project...']")).click();
  }

  public void clickOnProjectExplorerTabInTheLeftPanel() {
    new WebDriverWait(seleniumWebDriver, REDRAW_UI_ELEMENTS_TIMEOUT_SEC)
        .until(ExpectedConditions.visibilityOf(projectExplorerTabInTheLeftPanel))
        .click();
  }

  /** invoke command from context menu. Work for Common scope commands only */
  public void invokeCommandWithContextMenu(
      String commandsGoal, String pathToItem, String commandName) {
    String commandNameLocator = "//tr[@id[contains(.,'%s')]]";
    selectItem(pathToItem);

    try {
      openContextMenuByPathSelectedItem(pathToItem);
    } catch (NoSuchElementException e) {
      openContextMenuByPathSelectedItem(
          pathToItem); // there context menu may not be opened from the first try
    }

    clickOnItemInContextMenu(TestProjectExplorerContextMenuConstants.COMMANDS);
    clickOnItemInContextMenu(commandsGoal);
    new WebDriverWait(seleniumWebDriver, MULTIPLE)
        .until(
            ExpectedConditions.visibilityOfElementLocated(
                By.xpath(String.format(commandNameLocator, commandName))))
        .click();
  }

  public void invokeCommandWithContextMenu(
      String commandsGoal, String pathToItem, String commandName, String machineName) {
    String commandNameLocator = "//tr[@id[contains(.,'%s')]]";
    String machineNameLocator = "//select[@class = 'gwt-ListBox']//option[contains(.,'%s')]";
    selectItem(pathToItem);
    openContextMenuByPathSelectedItem(pathToItem);
    clickOnItemInContextMenu(TestProjectExplorerContextMenuConstants.COMMANDS);
    clickOnItemInContextMenu(commandsGoal);

    new WebDriverWait(seleniumWebDriver, TestTimeoutsConstants.MULTIPLE)
        .until(
            ExpectedConditions.visibilityOfElementLocated(
                By.xpath(String.format(commandNameLocator, commandName))))
        .click();
    loader.waitOnClosed();
    new Actions(seleniumWebDriver)
        .doubleClick(
            seleniumWebDriver.findElement(By.xpath(String.format(machineNameLocator, machineName))))
        .build()
        .perform();
  }

  public void scrollToItemByPath(String path) {
    waitItem(path);
    String locator = "//div[@path='/" + path + "']/div";
    WebElement item = seleniumWebDriver.findElement(By.xpath(locator));
    actionsFactory.createAction(seleniumWebDriver).moveToElement(item).perform();
  }

  /**
   * Expands specified path in project explorer Path given in format like like below:
   * TestProject/src/main/java/org.eclipse.che.examples
   *
   * @param path path for expand
   */
  public void expandPathInProjectExplorer(String path) {
    String[] pathItems = path.split("/");
    String currentItem = pathItems[0].replace('.', '/');
    String currentPath = currentItem;

    waitItem(currentPath);
    openItemByPath(currentPath);
    for (int i = 1; i < pathItems.length; i++) {
      currentItem = pathItems[i].replace('.', '/');
      currentPath += "/" + currentItem;
      waitItem(currentPath);
      loader.waitOnClosed();
      openItemByPath(currentPath);
    }
  }

  /**
   * Expands specified path in project explorer from defined item (will be try to open from defined
   * item in path) Path given in format like like below:
   * TestProject/src/main/java/org.eclipse.che.examples
   *
   * @param path path for expand
   * @param numItem
   */
  public void expandPathInProjectExplorer(String path, int numItem) {
    String[] pathItems = path.split("/");
    String currentItem = "";
    for (int i = 0; i < numItem + 1; i++) {
      currentItem += "/" + pathItems[i].replace('.', '/');
    }
    String currentPath = currentItem.substring(1);
    openItemByPath(currentPath);
    for (int i = numItem + 1; i < pathItems.length; i++) {
      currentItem = pathItems[i].replace('.', '/');
      currentPath += "/" + currentItem;
      waitItem(currentPath);
      loader.waitOnClosed();
      openItemByPath(currentPath);
    }
  }

  /**
   * Expands specified path in project explorer and open a file Path given in format like like
   * below: TestProject/src/main/java/org.eclipse.che.examples
   *
   * @param path path for expand
   * @param fileName
   */
  public void expandPathInProjectExplorerAndOpenFile(String path, String fileName) {
    expandPathInProjectExplorer(path);
    String pathToFile = path.replace('.', '/') + '/' + fileName;
    waitItem(pathToFile);
    openItemByPath(pathToFile);
    editor.waitActiveEditor();
  }

  /**
   * Expands specified path in project explorer from defined item (will be try to open from defined
   * item in path) and open a file Path given in format like like below:
   * TestProject/src/main/java/org.eclipse.che.examples
   *
   * @param path path for expand
   * @param numItem number of node from will be opened nex item
   * @param fileName
   */
  public void expandPathInProjectExplorerAndOpenFile(String path, int numItem, String fileName) {
    expandPathInProjectExplorer(path, numItem);
    String pathToFile = path.replace('.', '/') + '/' + fileName;
    waitItem(pathToFile);
    openItemByPath(pathToFile);
    editor.waitActiveEditor();
  }

  /**
   * Finds a file by name using Navigate to file feature. Expand the tree using Reveal resource
   * feature
   *
   * @param file file for serch with Navigate to file feature.
   * @param pathToFile
   */
  public void expandToFileWithRevealResource(String file, String pathToFile) {
    loader.waitOnClosed();
    navigateToFile.waitFormToOpen();
    loader.waitOnClosed();
    navigateToFile.typeSymbolInFileNameField(file);
    try {
      navigateToFile.waitFileNamePopUp();
    } catch (StaleElementReferenceException ex) {
      WaitUtils.sleepQuietly(1);
    }
    navigateToFile.waitListOfFilesNames(file);
    navigateToFile.selectFileByName(file);
    navigateToFile.waitFormToClose();
    menu.runCommand(
        TestMenuCommandsConstants.Edit.EDIT, TestMenuCommandsConstants.Edit.REVEAL_RESOURCE);
    waitItem(pathToFile);
  }

  /** Invokes special javascript function for 'quick' expand project(s) tree */
  public void quickExpandWithJavaScript() {
    String jsScript = "IDE.ProjectExplorer.expandAll();";
    JavascriptExecutor js = (JavascriptExecutor) seleniumWebDriver;
    js.executeScript(jsScript);
  }

  /**
   * Invokes special javascript function for 'quick' collapse all opened nodes of project(s) tree
   */
  public void quickCollapseJavaScript() {
    String jsScript = "IDE.ProjectExplorer.collapseAll()";
    JavascriptExecutor js = (JavascriptExecutor) seleniumWebDriver;
    js.executeScript(jsScript);
  }

  /**
   * Invokes special javascript function for 'quick' open the project nodes to the resource (path or
   * file), defined by user.
   *
   * @param absPathToResource absolute path to necessary file or folder
   */
  public void quickRevealToItemWithJavaScript(String absPathToResource) {
    String jsScript = "IDE.ProjectExplorer.reveal(\"" + absPathToResource.replace(".", "/") + "\")";
    JavascriptExecutor js = (JavascriptExecutor) seleniumWebDriver;
    js.executeScript(jsScript);
  }
}<|MERGE_RESOLUTION|>--- conflicted
+++ resolved
@@ -544,16 +544,9 @@
   }
 
   /** click on the 'collapse all' in the project explorer */
-<<<<<<< HEAD
   public void collapseProjectTreeByOptionsButton() {
     clickOnProjectExplorerOptionsButton();
     clickOnOptionsMenuItem(ProjectExplorerOptionsMenuItem.COLLAPSE_ALL);
-=======
-  public void clickCollapseAllButton() {
-    new WebDriverWait(seleniumWebDriver, LOAD_PAGE_TIMEOUT_SEC)
-        .until(ExpectedConditions.elementToBeClickable(collapseAllBtn));
-    collapseAllBtn.click();
->>>>>>> be4dcd37
   }
 
   /** launch the 'Refactor Rename' form by keyboard after select a package or Java class */

#
# Copyright (c) 2012-2021 Red Hat, Inc.
# This program and the accompanying materials are made
# available under the terms of the Eclipse Public License 2.0
# which is available at https://www.eclipse.org/legal/epl-2.0/
#
# SPDX-License-Identifier: EPL-2.0
#
# Contributors:
#   Red Hat, Inc. - initial API and implementation
#

# {orch-name}: Kubernetes or OpenShift
# {prod-short}: Eclipse Che

### {prod-short} server

# Folder where {prod-short} stores internal data objects.
che.database=${che.home}/storage

# API service. Browsers initiate REST communications to {prod-short} server with this URL.
che.api=http://${CHE_HOST}:${CHE_PORT}/api

# API service internal network URL. Back-end services should initiate REST communications to {prod-short} server with this URL
che.api.internal=http://${CHE_HOST}:${CHE_PORT}/api

# {prod-short} WebSocket major endpoint. Provides basic communication endpoint
# for major WebSocket interactions and messaging.
che.websocket.endpoint=ws://${CHE_HOST}:${CHE_PORT}/api/websocket


# Your projects are synchronized from the {prod-short} server into the machine running each
# workspace. This is the directory in the machine where your projects are placed.
che.workspace.projects.storage=/projects

# Used when {orch-name}-type components in a devfile request project PVC creation
# (Applied in case of `unique` and `per workspace` PVC strategy. In case of the `common` PVC strategy,
# it is rewritten with the value of the `che.infra.kubernetes.pvc.quantity` property.)
che.workspace.projects.storage.default.size=1Gi

# Defines the directory inside the machine where all the workspace logs are placed.
# Provide this value into the machine, for example, as an environment variable.
# This is to ensure that agent developers can use this directory to back up agent logs.
che.workspace.logs.root_dir=/workspace_logs

# Configures environment variable HTTP_PROXY to a specified value in containers powering workspaces.
che.workspace.http_proxy=

# Configures environment variable HTTPS_PROXY to a specified value in containers powering workspaces.
che.workspace.https_proxy=

# Configures environment variable NO_PROXY to a specified value in containers powering workspaces.
che.workspace.no_proxy=

# By default, when users access a workspace with its URL, the workspace
# automatically starts (if currently stopped). Set this to `false` to disable this behavior.
che.workspace.auto_start=true

# Workspace threads pool configuration. This pool is used for workspace-related
# operations that require asynchronous execution, for example, starting and stopping.
# Possible values are `fixed` and `cached`.
che.workspace.pool.type=fixed

# This property is ignored when pool type is different from `fixed`.
# It configures the exact size of the pool. When set, the `multiplier` property is ignored.
# If this property is not set (`0`, `<0`, `NULL`), then the pool size equals the number of cores.
# See also `che.workspace.pool.cores_multiplier`.
che.workspace.pool.exact_size=30

# This property is ignored when pool type is not set to `fixed`, `che.workspace.pool.exact_size`
# is set. When set, the pool size is `N_CORES * multiplier`.
che.workspace.pool.cores_multiplier=2

# This property specifies how many threads to use for workspace server liveness probes.
che.workspace.probe_pool_size=10


# HTTP proxy setting for workspace JVM.
che.workspace.http_proxy_java_options=NULL

# Java command-line options added to JVMs running in workspaces.
che.workspace.java_options=-XX:MaxRAM=150m -XX:MaxRAMFraction=2 -XX:+UseParallelGC -XX:MinHeapFreeRatio=10 -XX:MaxHeapFreeRatio=20 -XX:GCTimeRatio=4 -XX:AdaptiveSizePolicyWeight=90 -Dsun.zip.disableMemoryMapping=true -Xms20m -Djava.security.egd=file:/dev/./urandom

# Maven command-line options added to JVMs running agents in workspaces.
che.workspace.maven_options=-XX:MaxRAM=150m -XX:MaxRAMFraction=2 -XX:+UseParallelGC -XX:MinHeapFreeRatio=10 -XX:MaxHeapFreeRatio=20 -XX:GCTimeRatio=4 -XX:AdaptiveSizePolicyWeight=90 -Dsun.zip.disableMemoryMapping=true -Xms20m -Djava.security.egd=file:/dev/./urandom

# RAM limit default for each machine that has no RAM settings in its environment.
# Value less or equal to 0 is interpreted as disabling the limit.
che.workspace.default_memory_limit_mb=1024

# RAM request for each container that has no explicit RAM settings in its environment.
# This amount is allocated when the workspace container is created.
# This property may not be supported by all infrastructure implementations.
# Currently it is supported by {orch-name}.
# A memory request exceeding the memory limit is ignored, and only the limit size is used.
# Value less or equal to 0 is interpreted as disabling the limit.
che.workspace.default_memory_request_mb=200

# CPU limit for each container that has no CPU settings in its environment.
# Specify either in floating point cores number, for example, `0.125`,
# or using the Kubernetes format, integer millicores, for example, `125m`.
# Value less or equal to 0 is interpreted as disabling the limit.
che.workspace.default_cpu_limit_cores=-1

# CPU request for each container that has no CPU settings in environment.
# A CPU request exceeding the CPU limit is ignored, and only limit number is used.
# Value less or equal to 0 is interpreted as disabling the limit.
che.workspace.default_cpu_request_cores=-1

# RAM limit for each sidecar that has no RAM settings in the {prod-short} plug-in configuration.
# Value less or equal to 0 is interpreted as disabling the limit.
che.workspace.sidecar.default_memory_limit_mb=128

# RAM request for each sidecar that has no RAM settings in the {prod-short} plug-in configuration.
che.workspace.sidecar.default_memory_request_mb=64

# CPU limit default for each sidecar that has no CPU settings in the {prod-short} plug-in configuration.
# Specify either in floating point cores number, for example, `0.125`,
# or using the Kubernetes format, integer millicores, for example, `125m`.
# Value less or equal to 0 is interpreted as disabling the limit.
che.workspace.sidecar.default_cpu_limit_cores=-1

# CPU request default for each sidecar that has no CPU settings in the {prod-short} plug-in configuration.
# Specify either in floating point cores number, for example, `0.125`,
# or using the Kubernetes format, integer millicores, for example, `125m`.
che.workspace.sidecar.default_cpu_request_cores=-1

# Defines image-pulling strategy for sidecars. Possible values are: `Always`,
# `Never`, `IfNotPresent`. For any other value, `Always` is assumed for images
# with the `:latest` tag, or `IfNotPresent` for all other cases.
che.workspace.sidecar.image_pull_policy=Always


# Period of inactive workspaces suspend job execution.
che.workspace.activity_check_scheduler_period_s=60

# The period of the cleanup of the activity table. The activity table can contain invalid or stale data
# if some unforeseen errors happen, as a server failure at a peculiar point in time. The default is to
# run the cleanup job every hour.
che.workspace.activity_cleanup_scheduler_period_s=3600

# The delay after server startup to start the first activity clean up job.
che.workspace.activity_cleanup_scheduler_initial_delay_s=60


# Delay before first workspace idleness check job started to avoid
# mass suspend if {prod-short} server was unavailable for period close to
# inactivity timeout.
che.workspace.activity_check_scheduler_delay_s=180


# Time to delay the first execution of temporary workspaces cleanup job.
che.workspace.cleanup_temporary_initial_delay_min=5

# Time to delay between the termination of one execution and the commencement
# of the next execution of temporary workspaces cleanup job
che.workspace.cleanup_temporary_period_min=180


# Number of sequential successful pings to server after which it is treated as available.
# the {prod-short} Operator: the property is common for all servers, for example, workspace agent, terminal, exec.
che.workspace.server.ping_success_threshold=1

# Interval, in milliseconds, between successive pings to workspace server.
che.workspace.server.ping_interval_milliseconds=3000

# List of servers names which require liveness probes
che.workspace.server.liveness_probes=wsagent/http,exec-agent/http,terminal,theia,jupyter,dirigible,cloud-shell,intellij

# Limit size of the logs collected from single container that can be observed by che-server when
# debugging workspace startup.
# default 10MB=10485760
che.workspace.startup_debug_log_limit_bytes=10485760

# If true, 'stop-workspace' role with the edit privileges will be granted to the 'che' ServiceAccount if OpenShift OAuth is enabled.
# This configuration is mainly required for workspace idling when the OpenShift OAuth is enabled.
che.workspace.stop.role.enabled=true

# Specifies whether {prod-short} is deployed with DevWorkspaces enabled.
# This property is set by the {prod-short} Operator if it also installed the support for DevWorkspaces.
# This property is used to advertise this fact to the {prod-short} dashboard.
# It does not make sense to change the value of this property manually.
che.devworkspaces.enabled=false

### Authentication parameters

# {prod-short} has a single identity implementation, so this does not change the user experience.
# If true, enables user creation at API level
che.auth.user_self_creation=false

# Authentication error page address
che.auth.access_denied_error_page=/error-oauth

# Reserved user names
che.auth.reserved_user_names=

# Configuration of GitHub OAuth client.
# You can setup GitHub OAuth to automate authentication to remote repositories.
# You need to first register this application with GitHub OAuth.
# GitHub OAuth client ID.
che.oauth.github.clientid=NULL

# GitHub OAuth client secret.
che.oauth.github.clientsecret=NULL

# GitHub OAuth authorization URI.
che.oauth.github.authuri= https://github.com/login/oauth/authorize

# GitHub OAuth token URI.
che.oauth.github.tokenuri= https://github.com/login/oauth/access_token

# GitHub OAuth redirect URIs.
# Separate multiple values with comma, for example: URI,URI,URI
che.oauth.github.redirecturis= http://localhost:${CHE_PORT}/api/oauth/callback

# Configuration of OpenShift OAuth client. Used to obtain OpenShift OAuth token.
# OpenShift OAuth client ID.
che.oauth.openshift.clientid=NULL
# OpenShift OAuth client secret.
che.oauth.openshift.clientsecret=NULL
# OpenShift OAuth endpoint.
che.oauth.openshift.oauth_endpoint= NULL
# OpenShift OAuth verification token URL.
che.oauth.openshift.verify_token_url= NULL

# Configuration of Bitbucket Server OAuth1 client. Used to obtain Personal access tokens.
# Location of the file with Bitbucket Server application consumer key (equivalent to a username).
che.oauth1.bitbucket.consumerkeypath=NULL
# Location of the file with Bitbucket Server application private key
che.oauth1.bitbucket.privatekeypath=NULL
# Bitbucket Server URL. To work correctly with factories the same URL
# has to be part of `che.integration.bitbucket.server_endpoints` too.
che.oauth1.bitbucket.endpoint=NULL


### Internal

# {prod-short} extensions can be scheduled executions on a time basis.
# This configures the size of the thread pool allocated to extensions that are launched on
# a recurring schedule.
schedule.core_pool_size=10

# DB initialization and migration configuration
# If true, ignore scripts up to the version configured by baseline.version.
db.schema.flyway.baseline.enabled=true

# Scripts with version up to this are ignored.
# Note that scripts with version equal to baseline version are also ignored.
db.schema.flyway.baseline.version=5.0.0.8.1

# Prefix of migration scripts.
db.schema.flyway.scripts.prefix=

# Suffix of migration scripts.
db.schema.flyway.scripts.suffix=.sql

# Separator of version from the other part of script name.
db.schema.flyway.scripts.version_separator=__

# Locations where to search migration scripts.
db.schema.flyway.scripts.locations=classpath:che-schema

### Kubernetes Infra parameters

# Configuration of Kubernetes client master URL that Infra will use.
che.infra.kubernetes.master_url=

# Boolean to configure Kubernetes client to use trusted certificates.
che.infra.kubernetes.trust_certs=false

# Defines the way how servers are exposed to the world in Kubernetes infra.
# List of strategies implemented in {prod-short}: `default-host`, `multi-host`, `single-host`.
che.infra.kubernetes.server_strategy=multi-host

# Defines the way in which the workspace plugins and editors are exposed in the single-host mode.
# Supported exposures:
# `native`:: Exposes servers using Kubernetes Ingresses. Works only on Kubernetes.
# `gateway`:: Exposes servers using reverse-proxy gateway.
che.infra.kubernetes.singlehost.workspace.exposure=native

# Defines the way how to expose devfile endpoints, as end-user's applications, in single-host server strategy.
# They can either follow the single-host strategy and be exposed on subpaths, or they can be exposed on subdomains.
# `multi-host`:: expose on subdomains
# `single-host`:: expose on subpaths
che.infra.kubernetes.singlehost.workspace.devfile_endpoint_exposure=multi-host

# Defines labels which will be set to ConfigMaps configuring single-host gateway.
che.infra.kubernetes.singlehost.gateway.configmap_labels=app=che,component=che-gateway-config

# Used to generate domain for a server in a workspace in case property `che.infra.kubernetes.server_strategy` is set to `multi-host`
che.infra.kubernetes.ingress.domain=

# Indicates whether {prod-short} server is allowed to create {orch-namespace} for user
# workspaces, or they're intended to be created manually by cluster administrator.
# This property is also used by the OpenShift infra.
che.infra.kubernetes.namespace.creation_allowed=true

# Defines Kubernetes default namespace in which user's workspaces are created
# if user does not override it.
# It's possible to use `<username>` and `<userid>` placeholders (for example: `che-workspace-<username>`).
# In that case, new namespace will be created for each user.
# Used by OpenShift infra as well to specify a Project.
# The `<username>` or `<userid>` placeholder is mandatory.
che.infra.kubernetes.namespace.default=<username>-che

# Defines whether che-server should try to label the workspace namespaces.
che.infra.kubernetes.namespace.label=true

# List of labels to find {orch-namespace} that are used for {prod-short} Workspaces.
# They are used to:
#  - find prepared {orch-namespace} for users in combination with `che.infra.kubernetes.namespace.annotations`.
#  - actively label {orch-namespace} with any workspace.
che.infra.kubernetes.namespace.labels=app.kubernetes.io/part-of=che.eclipse.org,app.kubernetes.io/component=workspaces-namespace

# List of annotations to find {orch-namespace} prepared for {prod-short} users workspaces.
# Only {orch-namespace} matching the `che.infra.kubernetes.namespace.labels` will be matched against these annotations.
# {orch-namespace} that matches both `che.infra.kubernetes.namespace.labels` and `che.infra.kubernetes.namespace.annotations`
# will be preferentially used for User's workspaces.
# It's possible to use `<username>` placeholder to specify the {orch-namespace} to concrete user.
che.infra.kubernetes.namespace.annotations=che.eclipse.org/username=<username>

# Defines Kubernetes Service Account name which should be specified to be bound to all workspaces Pods.
# the {prod-short} Operator that Kubernetes Infrastructure will not create the service account and it should exist.
# OpenShift infrastructure will check if project is predefined(if `che.infra.openshift.project` is not empty):
#  - if it is predefined then service account must exist there
#  - if it is 'NULL' or empty string then infrastructure will create new OpenShift project per workspace
#    and prepare workspace service account with needed roles there
che.infra.kubernetes.service_account_name=NULL

# Specifies optional, additional cluster roles to use with the workspace service account.
# the {prod-short} Operator that the cluster role names must already exist, and the {prod-short} service account needs to be able to create a Role Binding
# to associate these cluster roles with the workspace service account. The names are comma separated.
# This property deprecates `che.infra.kubernetes.cluster_role_name`.
che.infra.kubernetes.workspace_sa_cluster_roles=NULL

# Defines wait time that limits the Kubernetes workspace start time.
che.infra.kubernetes.workspace_start_timeout_min=8

# Defines the timeout in minutes that limits the period for which Kubernetes Ingress become ready
che.infra.kubernetes.ingress_start_timeout_min=5

# If during workspace startup an unrecoverable event defined in the property occurs,
# stop the workspace immediately rather than waiting until timeout.
# the {prod-short} Operator that this SHOULD NOT include a mere "Failed" reason, because that might catch events that are not unrecoverable.
# A failed container startup is handled explicitly by {prod-short} server.
che.infra.kubernetes.workspace_unrecoverable_events=FailedMount,FailedScheduling,MountVolume.SetUp failed,Failed to pull image,FailedCreate,ReplicaSetCreateError

# Defines whether use the Persistent Volume Claim for {prod-short} workspace needs,
# for example: backup projects, logs, or disable it.
che.infra.kubernetes.pvc.enabled=true

# Defined which strategy will be used while choosing PVC for workspaces.
#
# Supported strategies:
# `common`::
#        All workspaces in the same {orch-namespace} will reuse the same PVC.
#        Name of PVC may be configured with `che.infra.kubernetes.pvc.name`.
#        Existing PVC will be used or a new one will be created if it does not exist.
#
# `unique`::
#        Separate PVC for each workspace's volume will be used.
#        Name of PVC is evaluated as `'{che.infra.kubernetes.pvc.name} + '-' + {generated_8_chars}'`.
#        Existing PVC will be used or a new one will be created if it does not exist.
#
# `per-workspace`::
#        Separate PVC for each workspace will be used.
#        Name of PVC is evaluated as `'{che.infra.kubernetes.pvc.name} + '-' + {WORKSPACE_ID}'`.
#        Existing PVC will be used or a new one will be created if it doesn't exist.
che.infra.kubernetes.pvc.strategy=common

# Defines whether to run a job that creates workspace's subpath directories in persistent volume for the `common` strategy before launching a workspace.
# Necessary in some versions of {orch-name} as workspace subpath volume mounts are created with root permissions,
# and therefore cannot be modified by workspaces running as a user (presents an error importing projects into a workspace in {prod-short}).
# The default is `true`, but should be set to `false` if the version of {orch-name} creates subdirectories with user permissions.
# See: link:https://github.com/kubernetes/kubernetes/issues/41638[subPath in volumeMount is not writable for non-root users #41638]
# the {prod-short} Operator that this property has effect only if the `common` PVC strategy used.
che.infra.kubernetes.pvc.precreate_subpaths=true

# Defines the settings of PVC name for {prod-short} workspaces.
# Each PVC strategy supplies this value differently.
# See documentation for `che.infra.kubernetes.pvc.strategy` property
che.infra.kubernetes.pvc.name=claim-che-workspace

# Defines the storage class of Persistent Volume Claim for the workspaces.
# Empty strings means "use default".
che.infra.kubernetes.pvc.storage_class_name=

# Defines the size of Persistent Volume Claim of {prod-short} workspace.
# See: link:https://docs.openshift.com/container-platform/4.4/storage/understanding-persistent-storage.html[Understanding persistent storage]
che.infra.kubernetes.pvc.quantity=10Gi

# Pod that is launched when performing persistent volume claim maintenance jobs on OpenShift
che.infra.kubernetes.pvc.jobs.image=registry.access.redhat.com/ubi8-minimal:8.3-230

# Image pull policy of container that used for the maintenance jobs on {orch-name} cluster
che.infra.kubernetes.pvc.jobs.image.pull_policy=IfNotPresent

# Defines Pod memory limit for persistent volume claim maintenance jobs
che.infra.kubernetes.pvc.jobs.memorylimit=250Mi

# Defines Persistent Volume Claim access mode.
# the {prod-short} Operator that for common PVC strategy changing of access mode affects the number of simultaneously running workspaces.
# If the OpenShift instance running {prod-short} is using Persistent Volumes with RWX access mode, then a limit of running workspaces at the same time is bounded only by {prod-short} limits configuration: RAM, CPU, and so on.
# See: link:https://docs.openshift.com/container-platform/4.4/storage/understanding-persistent-storage.html[Understanding persistent storage]
che.infra.kubernetes.pvc.access_mode=ReadWriteOnce

# Defines if {prod-short} Server should wait workspaces Persistent Volume Claims to become bound after creating.
# Default value is `true`.
# The parameter is used by all Persistent Volume Claim strategies.
#
# It should be set to `false` when `volumeBindingMode` is configured to `WaitForFirstConsumer` otherwise workspace starts will hangs up on phase of waiting PVCs.
#
che.infra.kubernetes.pvc.wait_bound=true

# Defines annotations for ingresses which are used for servers exposing. Value depends on the kind of ingress
# controller.
#
# OpenShift infrastructure ignores this property because it uses Routes rather than Ingresses.
#
# the {prod-short} Operator that for a single-host deployment strategy to work, a controller supporting URL rewriting has to be
# used (so that URLs can point to different servers while the servers do not need to support changing the app root).
# The `che.infra.kubernetes.ingress.path.rewrite_transform` property defines how the path of the ingress should be
# transformed to support the URL rewriting and this property defines the set of annotations on the ingress itself
# that instruct the chosen ingress controller to actually do the URL rewriting, potentially building on the path
# transformation (if required by the chosen ingress controller).
#
# For example for Nginx ingress controller 0.22.0 and later the following value is recommended:
# `{"ingress.kubernetes.io/rewrite-target": "/$1","ingress.kubernetes.io/ssl-redirect": "false",\
#     "ingress.kubernetes.io/proxy-connect-timeout": "3600","ingress.kubernetes.io/proxy-read-timeout": "3600"}`
# and the `che.infra.kubernetes.ingress.path.rewrite_transform` should be set to `"%s(.*)"`.
#
# For nginx ingress controller older than 0.22.0, the rewrite-target should be set to merely `/` and the path transform
# to `%s` (see the `che.infra.kubernetes.ingress.path.rewrite_transform` property).
#
# See the Nginx ingress controller documentation for the explanation of how the ingress controller uses
# the regular expression available in the ingress path and how it achieves the URL rewriting.
che.infra.kubernetes.ingress.annotations_json=NULL

# Defines a recipe on how to declare the path of the ingress that should expose a server.
# The `%s` represents the base public URL of the server and is guaranteed to end with a forward slash. This property
# must be a valid input to the `String.format()` method and contain exactly one reference to `%s`.
#
# See the description of the `che.infra.kubernetes.ingress.annotations_json` property to see how these two
# properties interplay when specifying the ingress annotations and path.
#
# If not defined, this property defaults to `%s` (without the quotes) which means that the path is not transformed in
# any way for use with the ingress controller.
che.infra.kubernetes.ingress.path_transform=NULL

# Additional labels to add into every Ingress created by {prod-short} server
# to allow clear identification.
che.infra.kubernetes.ingress.labels=NULL

# Defines security context for Pods that will be created by Kubernetes Infra
#
# This is ignored by OpenShift infra
che.infra.kubernetes.pod.security_context.run_as_user=NULL

# Defines security context for Pods that will be created by Kubernetes Infra.
# A special supplemental group that applies to all containers in a Pod.
# This is ignored by OpenShift infra.
che.infra.kubernetes.pod.security_context.fs_group=NULL

# Defines grace termination period for Pods that will be created by {orch-name} infrastructures.
#
# Default value: `0`. It allows to stop Pods quickly and significantly decrease the time required for stopping a workspace.
# the {prod-short} Operator: if `terminationGracePeriodSeconds` have been explicitly set in {orch-name} recipe it will not be overridden.
che.infra.kubernetes.pod.termination_grace_period_sec=0

# Number of maximum concurrent asynchronous web requests (HTTP requests or ongoing  WebSocket calls) supported in the underlying shared HTTP client of the `KubernetesClient` instances.
# Default values: `max=64`, and `max_per_host:5`.
# Default values are not suitable for multi-user scenarios, as {prod-short} keeps open connections, for example for command or ws-agent logs.
che.infra.kubernetes.client.http.async_requests.max=1000

# Number of maximum concurrent asynchronous web requests per host.
che.infra.kubernetes.client.http.async_requests.max_per_host=1000

# Max number of idle connections in the connection pool of the Kubernetes-client shared HTTP client.
che.infra.kubernetes.client.http.connection_pool.max_idle=5

# Keep-alive timeout of the connection pool of the Kubernetes-client shared HTTP client in minutes.
che.infra.kubernetes.client.http.connection_pool.keep_alive_min=5

# Creates Ingresses with Transport Layer Security (TLS) enabled.
# In OpenShift infrastructure, Routes will be TLS-enabled.
che.infra.kubernetes.tls_enabled=false

# Name of a secret that should be used when creating workspace ingresses with TLS.
# This property is ignored by OpenShift infrastructure.
che.infra.kubernetes.tls_secret=

# Data for TLS Secret that should be used for workspaces Ingresses.
# `cert` and `key` should be encoded with Base64 algorithm.
# These properties are ignored by OpenShift infrastructure.
che.infra.kubernetes.tls_key=NULL

# Certificate data for TLS Secret that should be used for workspaces Ingresses.
# Certificate should be encoded with Base64 algorithm.
# This property is ignored by OpenShift infrastructure.
che.infra.kubernetes.tls_cert=NULL

# Defines the period with which runtimes consistency checks will be performed.
# If runtime has inconsistent state then runtime will be stopped automatically.
# Value must be more than 0 or `-1`, where `-1` means that checks won't be performed at all.
#
# It is disabled by default because there is possible {prod-short} Server configuration when {prod-short} Server
# doesn't have an ability to interact with Kubernetes API when operation is not invoked by user.
#
# It DOES work on the following configurations:
# - workspaces objects are created in the same namespace where {prod-short} Server is located;
# - `cluster-admin` service account token is mounted to {prod-short} Server Pod.
#
# It DOES NOT work on the following configurations:
# - {prod-short} Server communicates with Kubernetes API using token from OAuth provider.
che.infra.kubernetes.runtimes_consistency_check_period_min=-1


# Name of the ConfigMap in {prod-short} server namespace with additional CA TLS certificates to be propagated into all user's workspaces.
# If the property is set on OpenShift 4 infrastructure, and `che.infra.openshift.trusted_ca.dest_configmap_labels` includes the `config.openshift.io/inject-trusted-cabundle=true` label, then cluster CA bundle will be propagated too.
che.infra.kubernetes.trusted_ca.src_configmap=NULL

# Name of the ConfigMap in a workspace namespace with additional CA TLS certificates.
# Holds the copy of `che.infra.kubernetes.trusted_ca.src_configmap` but in a workspace namespace.
# Content of this ConfigMap is mounted into all workspace containers including plugin brokers.
# Do not change the ConfigMap name unless it conflicts with the already existing ConfigMap.
# the {prod-short} Operator that the resulting ConfigMap name can be adjusted eventually to make it unique in {orch-namespace}.
# The original name would be stored in `che.original_name` label.
che.infra.kubernetes.trusted_ca.dest_configmap=ca-certs

# Configures path on workspace containers where the CA bundle should be mounted.
# Content of ConfigMap specified by `che.infra.kubernetes.trusted_ca.dest_configmap` is mounted.
che.infra.kubernetes.trusted_ca.mount_path=/public-certs

# Comma separated list of labels to add to the CA certificates ConfigMap in user workspace.
# See the `che.infra.kubernetes.trusted_ca.dest_configmap` property.
che.infra.kubernetes.trusted_ca.dest_configmap_labels=

### OpenShift Infra parameters

# Comma separated list of labels to add to the CA certificates ConfigMap in user workspace.
# See `che.infra.kubernetes.trusted_ca.dest_configmap` property.
# This default value is used for automatic cluster CA bundle injection in OpenShift 4.
che.infra.openshift.trusted_ca.dest_configmap_labels=config.openshift.io/inject-trusted-cabundle=true

# Additional labels to add into every Route created by {prod-short} server to allow clear identification.
che.infra.openshift.route.labels=NULL

# The hostname that should be used as a suffix for the workspace routes.
# For example: Using `domain_suffix=__<{che-host}>__`, the route resembles: `routed3qrtk.__<{che-host}>__`.
# It has to be a valid DNS name.
che.infra.openshift.route.host.domain_suffix=NULL

# Initialize OpenShift project with Che server's service account
# if OpenShift OAuth is enabled.
che.infra.openshift.project.init_with_server_sa=false

### Experimental properties

# Next properties are subject to changes and removal, so do not rely on them in a stable {prod-short} instance.

# Docker image of {prod-short} plugin broker app that resolves workspace tools configuration and copies plugins dependencies to a workspace.
# The {prod-short} Operator overrides these images by default. Changing the images here will not
# have an effect if {prod-short} is installed using the Operator.
che.workspace.plugin_broker.metadata.image=quay.io/eclipse/che-plugin-metadata-broker:v3.4.0

# Docker image of Che plugin artifacts broker.
# This broker runs as an init container on the workspace Pod. Its job is to take in a list of plugin identifiers
# (either references to a plugin in the registry or a link to a plugin meta.yaml) and ensure that the correct .vsix
# and .theia extensions are downloaded into the /plugins directory, for each plugin requested for the workspace.
che.workspace.plugin_broker.artifacts.image=quay.io/eclipse/che-plugin-artifacts-broker:v3.4.0

# Configures the default behavior of the plugin brokers when provisioning plugins into a workspace.
# If set to true, the plugin brokers will attempt to merge plugins when possible: they run in
# the same sidecar image and do not have conflicting settings. This value is the default setting
# used when the devfile does not specify the `mergePlugins` attribute.
che.workspace.plugin_broker.default_merge_plugins=false

# Docker image of {prod-short} plugin broker app that resolves workspace tools configuration and copies
# plugins dependencies to a workspace
che.workspace.plugin_broker.pull_policy=Always

# Defines the timeout in minutes that limits the max period of result waiting for plugin broker.
che.workspace.plugin_broker.wait_timeout_min=3

# Workspace plug-ins registry endpoint. Should be a valid HTTP URL.
# Example: ++http://che-plugin-registry-eclipse-che.192.168.65.2.nip.io++
# In case {prod-short} plug-ins registry is not needed value 'NULL' should be used
che.workspace.plugin_registry_url=https://che-plugin-registry.prod-preview.openshift.io/v3

# Workspace plugins registry internal endpoint. Should be a valid HTTP URL.
# Example: ++http://devfile-registry.che.svc.cluster.local:8080++
# In case {prod-short} plug-ins registry is not needed value 'NULL' should be used
che.workspace.plugin_registry_internal_url=NULL

# Devfile Registry endpoint. Should be a valid HTTP URL.
# Example: ++http://che-devfile-registry-eclipse-che.192.168.65.2.nip.io++
# In case {prod-short} plug-ins registry is not needed value 'NULL' should be used
che.workspace.devfile_registry_url=https://che-devfile-registry.prod-preview.openshift.io/

# Devfile Registry "internal" endpoint. Should be a valid HTTP URL.
# Example: ++http://plugin-registry.che.svc.cluster.local:8080++
# In case {prod-short} plug-ins registry is not needed value 'NULL' should be used
che.workspace.devfile_registry_internal_url=NULL

# The configuration property that defines available values for storage types that clients such as the Dashboard should propose to users during workspace creation and update.
# Available values:
#   - `persistent`: Persistent Storage slow I/O but persistent.
#   - `ephemeral`: Ephemeral Storage allows for faster I/O but may have limited storage
#       and is not persistent.
#   - `async`: Experimental feature: Asynchronous storage is combination of Ephemeral
#       and Persistent storage. Allows for faster I/O and keep your changes, will backup on stop
#       and restore on start workspace.
#       Will work only if:
#           - `che.infra.kubernetes.pvc.strategy='common'`
#           - `che.limits.user.workspaces.run.count=1`
#           - `che.infra.kubernetes.namespace.default` contains `<username>`
#      in other cases remove `async` from the list.
che.workspace.storage.available_types=persistent,ephemeral,async

# The configuration property that defines a default value for storage type that clients such as the Dashboard should propose to users during workspace creation and update.
# The `async` value is an experimental feature, not recommended as default type.
che.workspace.storage.preferred_type=persistent

# Configures in which way secure servers will be protected with authentication.
# Suitable values:
#   - `default`: `jwtproxy` is configured in a pass-through mode. Servers should authenticate requests themselves.
#   - `jwtproxy`: `jwtproxy` will authenticate requests. Servers will receive only authenticated requests.
che.server.secure_exposer=jwtproxy

# `Jwtproxy` issuer string, token lifetime, and optional auth page path to route unsigned requests to.
che.server.secure_exposer.jwtproxy.token.issuer=wsmaster

# JWTProxy issuer token lifetime.
che.server.secure_exposer.jwtproxy.token.ttl=8800h

# Optional authentication page path to route unsigned requests to.
che.server.secure_exposer.jwtproxy.auth.loader.path=/_app/loader.html

# JWTProxy image.
che.server.secure_exposer.jwtproxy.image=quay.io/eclipse/che-jwtproxy:0.10.0

# JWTProxy memory request.
che.server.secure_exposer.jwtproxy.memory_request=15mb

# JWTProxy memory limit.
che.server.secure_exposer.jwtproxy.memory_limit=128mb

# JWTProxy CPU request.
che.server.secure_exposer.jwtproxy.cpu_request=0.03

# JWTProxy CPU limit.
che.server.secure_exposer.jwtproxy.cpu_limit=0.5

### Configuration of the major WebSocket endpoint

# Maximum size of the JSON RPC processing pool
# in case if pool size would be exceeded message execution will be rejected
che.core.jsonrpc.processor_max_pool_size=50

# Initial JSON processing pool. Minimum number of threads that used to process major JSON RPC messages.
che.core.jsonrpc.processor_core_pool_size=5

# Configuration of queue used to process JSON RPC messages.
che.core.jsonrpc.processor_queue_capacity=100000


# Port the HTTP server endpoint that would be exposed with Prometheus metrics.
che.metrics.port=8087

### CORS settings

# Indicates which request origins are allowed.
# CORS filter on WS Master is turned off by default.
# Use environment variable "CHE_CORS_ENABLED=true" to turn it on.
che.cors.allowed_origins=*

# Indicates if it allows processing of requests with credentials (in cookies, headers, TLS client certificates).
che.cors.allow_credentials=false

### Factory defaults

# Editor and plugin which will be used for factories that are created from a remote Git repository
# which does not contain any {prod-short}-specific workspace descriptor
# Multiple plugins must be comma-separated, for example:
# `pluginFooPublisher/pluginFooName/pluginFooVersion,pluginBarPublisher/pluginBarName/pluginBarVersion`
che.factory.default_plugins=redhat/vscode-commons/latest

# Devfile filenames to look on repository-based factories (for example GitHub).
# Factory will try to locate those files in the order they enumerated in the property.
che.factory.default_devfile_filenames=devfile.yaml,.devfile.yaml

### Devfile defaults
# Editor that will be used for factories that are created from a remote Git repository
# which does not contain any {prod-short}-specific workspace descriptor.
che.factory.default_editor=eclipse/che-theia/next

# Default Editor that should be provisioned into Devfile if there is no specified Editor
# Format is `editorPublisher/editorName/editorVersion` value.
# `NULL` or absence of value means that default editor should not be provisioned.
che.workspace.devfile.default_editor=eclipse/che-theia/next

# Default Plug-ins which should be provisioned for Default Editor.
# All the plugins from this list that are not explicitly mentioned in the user-defined devfile
# will be provisioned but only when the default editor is used or if the user-defined editor is
# the same as the default one (even if in different version).
# Format is comma-separated `pluginPublisher/pluginName/pluginVersion` values, and URLs. For example:
# `eclipse/che-theia-exec-plugin/0.0.1,eclipse/che-theia-terminal-plugin/0.0.1,https://cdn.pluginregistry.com/vi-mode/meta.yaml`
# If the plugin is a URL, the plugin's `meta.yaml` is retrieved from that URL.
che.workspace.devfile.default_editor.plugins=NULL

# Defines comma-separated list of labels for selecting secrets from a user namespace,
# which will be mount into workspace containers as a files or environment variables.
# Only secrets that match ALL given labels will be selected.
che.workspace.provision.secret.labels=app.kubernetes.io/part-of=che.eclipse.org,app.kubernetes.io/component=workspace-secret

# Plugin is added in case asynchronous storage feature will be enabled in workspace configuration
# and supported by environment
che.workspace.devfile.async.storage.plugin=eclipse/che-async-pv-plugin/latest

# Docker image for the {prod-short} asynchronous storage
che.infra.kubernetes.async.storage.image=quay.io/eclipse/che-workspace-data-sync-storage:0.0.1

# Optionally configures node selector for workspace Pod. Format is comma-separated
# key=value pairs, for example: `disktype=ssd,cpu=xlarge,foo=bar`
che.workspace.pod.node_selector=NULL

<<<<<<< HEAD
# Optionally configures tolerations for workspace Pod. Format is a string representing a JSON Array of taint tolerations,
# or `NULL` to disable it. The objects contained in the array have to follow this 
# link:https://kubernetes.io/docs/reference/generated/kubernetes-api/v1.20/#toleration-v1-core[spec]. 
=======
# Optionally configures tolerations for workspace Pod. Format is a string representing a JSON Array of taint tolerations, 
# or `NULL` to disable it. The objects contained in the array have to follow the 
# link:https://kubernetes.io/docs/reference/generated/kubernetes-api/v1.20/#toleration-v1-core[toleration v1 core specifications]. 
>>>>>>> 29247d89
# Example: `[{"effect":"NoExecute","key":"aNodeTaint","operator":"Equal","value":"aValue"}]`
che.workspace.pod.tolerations_json=NULL

# The timeout for the Asynchronous Storage Pod shutdown after stopping the last used workspace.
# Value less or equal to 0 interpreted as disabling shutdown ability.
che.infra.kubernetes.async.storage.shutdown_timeout_min=120

# Defines the period with which the Asynchronous Storage Pod stopping ability will be performed (once in 30 minutes by default)
che.infra.kubernetes.async.storage.shutdown_check_period_min=30

# Bitbucket endpoints used for factory integrations.
# Comma separated list of Bitbucket server URLs or NULL if no integration expected.
che.integration.bitbucket.server_endpoints=NULL

# GitLab endpoints used for factory integrations.
# Comma separated list of GitLab server URLs or NULL if no integration expected.
# Address of the server with expected OAuth 2 integration MUST be the first in the list.
che.integration.gitlab.server_endpoints=NULL<|MERGE_RESOLUTION|>--- conflicted
+++ resolved
@@ -549,10 +549,6 @@
 # For example: Using `domain_suffix=__<{che-host}>__`, the route resembles: `routed3qrtk.__<{che-host}>__`.
 # It has to be a valid DNS name.
 che.infra.openshift.route.host.domain_suffix=NULL
-
-# Initialize OpenShift project with Che server's service account
-# if OpenShift OAuth is enabled.
-che.infra.openshift.project.init_with_server_sa=false
 
 ### Experimental properties
 
@@ -724,15 +720,9 @@
 # key=value pairs, for example: `disktype=ssd,cpu=xlarge,foo=bar`
 che.workspace.pod.node_selector=NULL
 
-<<<<<<< HEAD
-# Optionally configures tolerations for workspace Pod. Format is a string representing a JSON Array of taint tolerations,
-# or `NULL` to disable it. The objects contained in the array have to follow this 
-# link:https://kubernetes.io/docs/reference/generated/kubernetes-api/v1.20/#toleration-v1-core[spec]. 
-=======
 # Optionally configures tolerations for workspace Pod. Format is a string representing a JSON Array of taint tolerations, 
 # or `NULL` to disable it. The objects contained in the array have to follow the 
 # link:https://kubernetes.io/docs/reference/generated/kubernetes-api/v1.20/#toleration-v1-core[toleration v1 core specifications]. 
->>>>>>> 29247d89
 # Example: `[{"effect":"NoExecute","key":"aNodeTaint","operator":"Equal","value":"aValue"}]`
 che.workspace.pod.tolerations_json=NULL
 
